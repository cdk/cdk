--- conflicted
+++ resolved
@@ -40,15 +40,7 @@
  *
  * @see org.openscience.cdk.Ring
  */
-<<<<<<< HEAD
-<<<<<<< HEAD:src/test/org/openscience/cdk/RingTest.java
-public class RingTest extends AtomContainerTest {
-=======
-public class RingTest extends CDKTestCase {
->>>>>>> bbc19522071c1b78697779bddcd7509e9314667e:src/test/org/openscience/cdk/RingTest.java
-=======
 public class RingTest extends AbstractRingTest {
->>>>>>> fdf0464b
 
     @BeforeClass public static void setUp() {
         setTestObjectBuilder(
