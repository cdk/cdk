/* $RCSfile$
 * $Author$    
 * $Date$    
 * $Revision$
 * 
 * Copyright (C) 1997-2007  The Chemistry Development Kit (CDK) project
 * 
 * Contact: cdk-devel@lists.sourceforge.net
 * 
 * This program is free software; you can redistribute it and/or
 * modify it under the terms of the GNU Lesser General Public License
 * as published by the Free Software Foundation; either version 2.1
 * of the License, or (at your option) any later version.
 * All we ask is that proper credit is given for our work, which includes
 * - but is not limited to - adding the above copyright notice to the beginning
 * of your source code files, and to any copyright notice that you may distribute
 * with programs based on this work.
 * 
 * This program is distributed in the hope that it will be useful,
 * but WITHOUT ANY WARRANTY; without even the implied warranty of
 * MERCHANTABILITY or FITNESS FOR A PARTICULAR PURPOSE.  See the
 * GNU Lesser General Public License for more details.
 * 
 * You should have received a copy of the GNU Lesser General Public License
 * along with this program; if not, write to the Free Software
 * Foundation, Inc., 51 Franklin St, Fifth Floor, Boston, MA 02110-1301 USA.
 *  */
package org.openscience.cdk;

import org.junit.Assert;
import org.junit.BeforeClass;
import org.junit.Test;
import org.openscience.cdk.interfaces.IChemObject;
import org.openscience.cdk.interfaces.IMonomer;
import org.openscience.cdk.interfaces.AbstractMonomerTest;
import org.openscience.cdk.interfaces.ITestObjectBuilder;

/**
 * TestCase for the Monomer class.
 *
 * @cdk.module test-data
 *
 * @author  Edgar Luttman <edgar@uni-paderborn.de>
 * @cdk.created 2001-08-09
 */
<<<<<<< HEAD
<<<<<<< HEAD:src/test/org/openscience/cdk/MonomerTest.java
public class MonomerTest extends AtomContainerTest {
=======
public class MonomerTest extends CDKTestCase {
>>>>>>> bbc19522071c1b78697779bddcd7509e9314667e:src/test/org/openscience/cdk/MonomerTest.java
=======
public class MonomerTest extends AbstractMonomerTest {
>>>>>>> fdf0464b

    @BeforeClass public static void setUp() {
        setTestObjectBuilder(new ITestObjectBuilder() {
            public IChemObject newTestObject() {
                return new Monomer();
            }
        });
    }

	@Test public void testMonomer() {
		IMonomer oMonomer = new Monomer();
        Assert.assertNotNull(oMonomer);
	}
	
}<|MERGE_RESOLUTION|>--- conflicted
+++ resolved
@@ -43,15 +43,7 @@
  * @author  Edgar Luttman <edgar@uni-paderborn.de>
  * @cdk.created 2001-08-09
  */
-<<<<<<< HEAD
-<<<<<<< HEAD:src/test/org/openscience/cdk/MonomerTest.java
-public class MonomerTest extends AtomContainerTest {
-=======
-public class MonomerTest extends CDKTestCase {
->>>>>>> bbc19522071c1b78697779bddcd7509e9314667e:src/test/org/openscience/cdk/MonomerTest.java
-=======
 public class MonomerTest extends AbstractMonomerTest {
->>>>>>> fdf0464b
 
     @BeforeClass public static void setUp() {
         setTestObjectBuilder(new ITestObjectBuilder() {
