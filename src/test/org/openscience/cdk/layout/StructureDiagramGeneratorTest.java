--- conflicted
+++ resolved
@@ -1,12 +1,6 @@
-<<<<<<< HEAD
-/* $Revision$ $Author$ $Date$
- *
- *  Copyright (C) 2003-2007  Christoph Steinbeck <steinbeck@users.sf.net>
- *                     2009  Mark Rijnbeek <mark_rynbeek@users.sf.net>
-=======
 /*  Copyright (C) 2003-2007  Christoph Steinbeck <steinbeck@users.sf.net>
  *                     2009  Mark Rijnbeek <markr@ebi.ac.uk>
->>>>>>> d1397fe9
+ *                     2009  Mark Rijnbeek <mark_rynbeek@users.sf.net>
  *
  *  Contact: cdk-devel@lists.sourceforge.net
  *
@@ -856,12 +850,8 @@
      * For the SMILES compound below (the largest molecule in Chembl) a
      * handful of atoms had invalid (NaN) Double coordinates.
      * 
-<<<<<<< HEAD
      * @throws Exception if the test failed
      * @cdk.bug 2842445
-=======
-     * @cdk.bug 2843445
->>>>>>> d1397fe9
      */
   @Test (timeout=5000)
   public void testBug2843445NaNCoords() throws Exception {
@@ -892,22 +882,13 @@
         
         int invalidCoordCount=0;
         for (IAtom atom: mol.atoms()) {
-<<<<<<< HEAD
             if (Double.isNaN(atom.getPoint2d().x) || Double.isNaN(atom.getPoint2d().y)) {
-                invalidCoordCount++;
-            }
-        }
-        Assert.assertEquals("No 2d coordinates should be NaN", 0, invalidCoordCount);
-=======
-            if (Double.isNaN(atom.getPoint2d().x) ||
-                Double.isNaN(atom.getPoint2d().y)) {
                 invalidCoordCount++;
             }
         }
         Assert.assertEquals("No 2d coordinates should be NaN",
             0, invalidCoordCount
         );
->>>>>>> d1397fe9
   }
 
 
