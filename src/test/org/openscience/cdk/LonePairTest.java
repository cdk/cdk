--- conflicted
+++ resolved
@@ -40,15 +40,7 @@
  *
  * @cdk.module test-data
  */
-<<<<<<< HEAD
-<<<<<<< HEAD:src/test/org/openscience/cdk/LonePairTest.java
-public class LonePairTest extends ElectronContainerTest {
-=======
-public class LonePairTest extends CDKTestCase {
->>>>>>> bbc19522071c1b78697779bddcd7509e9314667e:src/test/org/openscience/cdk/LonePairTest.java
-=======
 public class LonePairTest extends AbstractLonePairTest {
->>>>>>> fdf0464b
 
     @BeforeClass public static void setUp() {
         setTestObjectBuilder(new ITestObjectBuilder() {
