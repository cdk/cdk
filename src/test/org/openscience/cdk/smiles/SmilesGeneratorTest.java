/*  $RCSfile$
 *  $Author$
 *  $Date$
 *  $Revision$
 *
 *  Copyright (C) 1997-2007  The Chemistry Development Kit (CDK) project
 *
 *  Contact: cdk-devel@lists.sourceforge.net
 *
 *  This program is free software; you can redistribute it and/or
 *  modify it under the terms of the GNU Lesser General Public License
 *  as published by the Free Software Foundation; either version 2.1
 *  of the License, or (at your option) any later version.
 *
 *  This program is distributed in the hope that it will be useful,
 *  but WITHOUT ANY WARRANTY; without even the implied warranty of
 *  MERCHANTABILITY or FITNESS FOR A PARTICULAR PURPOSE.  See the
 *  GNU Lesser General Public License for more details.
 *
 *  You should have received a copy of the GNU Lesser General Public License
 *  along with this program; if not, write to the Free Software
 *  Foundation, Inc., 51 Franklin St, Fifth Floor, Boston, MA 02110-1301 USA.
 */
package org.openscience.cdk.smiles;

import org.junit.Assert;
import org.junit.Test;
import org.openscience.cdk.*;
import org.openscience.cdk.aromaticity.CDKHueckelAromaticityDetector;
import org.openscience.cdk.config.Elements;
import org.openscience.cdk.config.IsotopeFactory;
import org.openscience.cdk.graph.AtomContainerAtomPermutor;
import org.openscience.cdk.graph.AtomContainerBondPermutor;
import org.openscience.cdk.interfaces.*;
import org.openscience.cdk.io.CMLReader;
import org.openscience.cdk.io.CMLWriter;
import org.openscience.cdk.io.IChemObjectReader.Mode;
import org.openscience.cdk.io.MDLReader;
import org.openscience.cdk.io.MDLV2000Reader;
import org.openscience.cdk.layout.HydrogenPlacer;
import org.openscience.cdk.layout.StructureDiagramGenerator;
import org.openscience.cdk.templates.MoleculeFactory;
import org.openscience.cdk.tools.manipulator.AtomContainerManipulator;

import javax.vecmath.Point2d;
import java.io.ByteArrayInputStream;
import java.io.InputStream;
import java.io.StringWriter;

/**
 * @author         steinbeck
 * @cdk.created    2004-02-09
 * @cdk.module     test-smiles
 */
public class SmilesGeneratorTest extends NewCDKTestCase {


	/**
	 *  A unit test for JUnit
	 */
	@Test
    public void testSmilesGenerator()
	{
        Molecule mol2 = MoleculeFactory.makeAlphaPinene();
		SmilesGenerator sg = new SmilesGenerator();
		fixCarbonHCount(mol2);
		String smiles2 = sg.createSMILES(mol2);
		Assert.assertNotNull(smiles2);
		Assert.assertEquals("C1=C(C)C2CC(C1)C2(C)(C)", smiles2);
	}


	/**
	 *  A unit test for JUnit
	 */
	@Test public void testEthylPropylPhenantren()
	{
		Molecule mol1 = MoleculeFactory.makeEthylPropylPhenantren();
        SmilesGenerator sg = new SmilesGenerator();
		fixCarbonHCount(mol1);
		String smiles1 = sg.createSMILES(mol1);
		Assert.assertNotNull(smiles1);
		Assert.assertEquals("C=2C=C1C=3C=CC(=CC=3(C=CC1=C(C=2)CC))CCC", smiles1);
	}

	
	
	/**
	 *  A unit test for JUnit
	 */
	@Test public void testPropylCycloPropane()
	{
		Molecule mol1 = MoleculeFactory.makePropylCycloPropane();
        SmilesGenerator sg = new SmilesGenerator();
		fixCarbonHCount(mol1);
		String smiles1 = sg.createSMILES(mol1);
		Assert.assertNotNull(smiles1);
		Assert.assertEquals("CCCC1CC1", smiles1);
	}
	
	

	/**
	 *  A unit test for JUnit
	 *
	 */
	@Test public void testAlanin() throws Exception
	{
		HydrogenPlacer hydrogenPlacer = new HydrogenPlacer();
        Molecule mol1 = new Molecule();
		SmilesGenerator sg = new SmilesGenerator();
		mol1.addAtom(new Atom("N", new Point2d(1, 0)));
		// 1
		mol1.addAtom(new Atom("C", new Point2d(1, 2)));
		// 2
		mol1.addAtom(new Atom("F", new Point2d(1, 2)));
		// 3
		mol1.addAtom(new Atom("C", new Point2d(0, 0)));
		// 4
		mol1.addAtom(new Atom("C", new Point2d(1, 4)));
		// 5
		mol1.addAtom(new Atom("O", new Point2d(1, 5)));
		// 6
		mol1.addAtom(new Atom("O", new Point2d(1, 6)));
		// 7
		mol1.addBond(0, 1, IBond.Order.SINGLE);
		// 1
		mol1.addBond(1, 2, IBond.Order.SINGLE, CDKConstants.STEREO_BOND_UP);
		// 2
		mol1.addBond(1, 3, IBond.Order.SINGLE, CDKConstants.STEREO_BOND_DOWN);
		// 3
		mol1.addBond(1, 4, IBond.Order.SINGLE);
		// 4
		mol1.addBond(4, 5, IBond.Order.SINGLE);
		// 5
		mol1.addBond(4, 6, IBond.Order.DOUBLE);
		// 6
		addExplicitHydrogens(mol1);
		hydrogenPlacer.placeHydrogens2D(mol1, 1.0);
		IsotopeFactory ifac = IsotopeFactory.getInstance(mol1.getBuilder());
		ifac.configureAtoms(mol1);

		String smiles1 = sg.createSMILES(mol1, true, new boolean[mol1.getBondCount()]);
		Assert.assertNotNull(smiles1);
		Assert.assertEquals("[H]OC(=O)[C@](F)(N([H])[H])C([H])([H])[H]", smiles1);
		
		//by setting additional stereo descriptors, we should get another smiles
		mol1.getBond(1).setStereo(CDKConstants.STEREO_BOND_DOWN);
		mol1.getBond(2).setStereo(CDKConstants.STEREO_BOND_UP);
		smiles1 = sg.createSMILES(mol1, true, new boolean[mol1.getBondCount()]);
		Assert.assertNotNull(smiles1);
		Assert.assertEquals("[H]OC(=O)[C@](F)(C([H])([H])[H])N([H])[H]", smiles1);
	}


	/**
	 *  A unit test for JUnit
	 *
	 *@exception  Exception  Description of the Exception
	 */
	@Test public void testCisResorcinol() throws Exception
	{
		HydrogenPlacer hydrogenPlacer = new HydrogenPlacer();
        Molecule mol1 = new Molecule();
		SmilesGenerator sg = new SmilesGenerator();
		mol1.addAtom(new Atom("O", new Point2d(3, 1)));
		// 1
		mol1.addAtom(new Atom("H", new Point2d(2, 0)));
		// 2
		mol1.addAtom(new Atom("C", new Point2d(2, 1)));
		// 3
		mol1.addAtom(new Atom("C", new Point2d(1, 1)));
		// 4
		mol1.addAtom(new Atom("C", new Point2d(1, 4)));
		// 5
		mol1.addAtom(new Atom("C", new Point2d(1, 5)));
		// 6
		mol1.addAtom(new Atom("C", new Point2d(1, 2)));
		// 7
		mol1.addAtom(new Atom("C", new Point2d(2, 2)));
		// 1
		mol1.addAtom(new Atom("O", new Point2d(3, 2)));
		// 2
		mol1.addAtom(new Atom("H", new Point2d(2, 3)));
		// 3
		mol1.addBond(0, 2, IBond.Order.SINGLE, CDKConstants.STEREO_BOND_DOWN);
		// 1
		mol1.addBond(1, 2, IBond.Order.SINGLE, CDKConstants.STEREO_BOND_UP);
		// 2
		mol1.addBond(2, 3, IBond.Order.SINGLE);
		// 3
		mol1.addBond(3, 4, IBond.Order.SINGLE);
		// 4
		mol1.addBond(4, 5, IBond.Order.SINGLE);
		// 5
		mol1.addBond(5, 6, IBond.Order.SINGLE);
		// 6
		mol1.addBond(6, 7, IBond.Order.SINGLE);
		// 3
		mol1.addBond(7, 8, IBond.Order.SINGLE, CDKConstants.STEREO_BOND_UP);
		// 4
		mol1.addBond(7, 9, IBond.Order.SINGLE, CDKConstants.STEREO_BOND_DOWN);
		// 5
		mol1.addBond(7, 2, IBond.Order.SINGLE);
		// 6
		addExplicitHydrogens(mol1);
		hydrogenPlacer.placeHydrogens2D(mol1, 1.0);
		IsotopeFactory ifac = IsotopeFactory.getInstance(mol1.getBuilder());
		ifac.configureAtoms(mol1);
		String smiles1 = sg.createSMILES(mol1, true, new boolean[mol1.getBondCount()]);
		Assert.assertNotNull(smiles1);
		Assert.assertEquals("[H]O[C@]1(C([H])([H])C([H])([H])C([H])([H])C([H])([H])[C@]1(O[H])([H]))([H])", smiles1);
		mol1 = (Molecule) AtomContainerManipulator.removeHydrogens(mol1);
		smiles1 = sg.createSMILES(mol1);
		Assert.assertNotNull(smiles1);
		Assert.assertEquals("OC1CCCCC1(O)", smiles1);
	}


	/**
	 *  A unit test for JUnit
	 *
	 *@exception  Exception  Description of the Exception
	 */
	@Test public void testCisTransDecalin() throws Exception
	{
		HydrogenPlacer hydrogenPlacer = new HydrogenPlacer();
        Molecule mol1 = new Molecule();
		SmilesGenerator sg = new SmilesGenerator();
		mol1.addAtom(new Atom("H", new Point2d(1, 0)));
		// 1
		mol1.addAtom(new Atom("C", new Point2d(1, 2)));
		// 2
		mol1.addAtom(new Atom("C", new Point2d(1, 2)));
		// 3
		mol1.addAtom(new Atom("C", new Point2d(0, 0)));
		// 4
		mol1.addAtom(new Atom("C", new Point2d(1, 4)));
		// 5
		mol1.addAtom(new Atom("C", new Point2d(1, 5)));
		// 6
		mol1.addAtom(new Atom("C", new Point2d(1, 6)));
		// 7
		mol1.addAtom(new Atom("H", new Point2d(1, 0)));
		// 1
		mol1.addAtom(new Atom("C", new Point2d(1, 2)));
		// 2
		mol1.addAtom(new Atom("C", new Point2d(1, 2)));
		// 3
		mol1.addAtom(new Atom("C", new Point2d(1, 2)));
		// 2
		mol1.addAtom(new Atom("C", new Point2d(1, 2)));
		// 3
		mol1.addBond(0, 1, IBond.Order.SINGLE, CDKConstants.STEREO_BOND_DOWN);
		// 1
		mol1.addBond(1, 2, IBond.Order.SINGLE);
		// 2
		mol1.addBond(2, 3, IBond.Order.SINGLE);
		// 3
		mol1.addBond(3, 4, IBond.Order.SINGLE);
		// 4
		mol1.addBond(4, 5, IBond.Order.SINGLE);
		// 5
		mol1.addBond(5, 6, IBond.Order.SINGLE);
		// 6
		mol1.addBond(6, 7, IBond.Order.SINGLE, CDKConstants.STEREO_BOND_DOWN);
		// 3
		mol1.addBond(6, 8, IBond.Order.SINGLE);
		// 4
		mol1.addBond(8, 9, IBond.Order.SINGLE);
		// 5
		mol1.addBond(9, 10, IBond.Order.SINGLE);
		// 6
		mol1.addBond(10, 11, IBond.Order.SINGLE);
		// 6
		mol1.addBond(11, 1, IBond.Order.SINGLE);
		// 6
		mol1.addBond(1, 6, IBond.Order.SINGLE);
		// 6

		addExplicitHydrogens(mol1);
		hydrogenPlacer.placeHydrogens2D(mol1, 1.0);
		IsotopeFactory ifac = IsotopeFactory.getInstance(mol1.getBuilder());
		ifac.configureAtoms(mol1);
		String smiles1 = sg.createSMILES(mol1, true, new boolean[mol1.getBondCount()]);
		Assert.assertNotNull(smiles1);
		Assert.assertEquals("[H]C1([H])(C([H])([H])C([H])([H])C\\2([H])(C([H])([H])C([H])([H])C([H])([H])C([H])([H])C\\2([H])(C1([H])([H]))))", smiles1);
		mol1.getBond(6).setStereo(CDKConstants.STEREO_BOND_UP);
		String smiles3 = sg.createSMILES(mol1, true, new boolean[mol1.getBondCount()]);
		Assert.assertNotSame(smiles1, smiles3);
	}


	/**
	 *  A unit test for JUnit
	 *
	 *@exception  Exception  Description of the Exception
	 */
	@Test public void testDoubleBondConfiguration() throws Exception
	{
		HydrogenPlacer hydrogenPlacer = new HydrogenPlacer();
		Molecule mol1 = new Molecule();
        SmilesGenerator sg = new SmilesGenerator();
		mol1.addAtom(new Atom("S", new Point2d(0, 0)));
		// 1
		mol1.addAtom(new Atom("C", new Point2d(1, 1)));
		// 2
		mol1.addAtom(new Atom("F", new Point2d(2, 0)));
		// 3
		mol1.addAtom(new Atom("C", new Point2d(1, 2)));
		// 4
		mol1.addAtom(new Atom("F", new Point2d(2, 3)));
		// 5
		mol1.addAtom(new Atom("S", new Point2d(0, 3)));
		// 1

		mol1.addBond(0, 1, IBond.Order.SINGLE);
		// 1
		mol1.addBond(1, 2, IBond.Order.SINGLE);
		// 2
		mol1.addBond(1, 3, IBond.Order.DOUBLE);
		// 3
		mol1.addBond(3, 4, IBond.Order.SINGLE);
		// 4
		mol1.addBond(3, 5, IBond.Order.SINGLE);
		// 4
		IsotopeFactory ifac = IsotopeFactory.getInstance(mol1.getBuilder());
		ifac.configureAtoms(mol1);
		boolean[] bool = new boolean[mol1.getBondCount()];
		bool[2] = true;
		String smiles1 = sg.createSMILES(mol1, true, bool);
		Assert.assertNotNull(smiles1);
		Assert.assertEquals("F/C(=C/(F)S)S", smiles1);
		mol1.getAtom(4).setPoint2d(new Point2d(0, 3));
		mol1.getAtom(5).setPoint2d(new Point2d(2, 3));
		
		ifac.configureAtoms(mol1);
		smiles1 = sg.createSMILES(mol1, true, bool);
		Assert.assertNotNull(smiles1);
		Assert.assertEquals("F/C(=C\\(F)S)S", smiles1);

		addExplicitHydrogens(mol1);
		hydrogenPlacer.placeHydrogens2D(mol1, 1.0);
		bool = new boolean[mol1.getBondCount()];
		bool[2] = true;
		smiles1 = sg.createSMILES(mol1, true, bool);
		Assert.assertNotNull(smiles1);
		Assert.assertEquals("[H]S/C(F)=C/(F)S[H]", smiles1);
		
		mol1.getAtom(5).setPoint2d(new Point2d(0, 3));
		mol1.getAtom(4).setPoint2d(new Point2d(2, 3));
		smiles1 = sg.createSMILES(mol1, true, bool);
		Assert.assertNotNull(smiles1);
		Assert.assertEquals("[H]S/C(F)=C\\(F)S[H]", smiles1);
	}


	/**
	 *  A unit test for JUnit
	 */
	@Test public void testPartitioning()
	{
		String smiles = "";
		Molecule molecule = new Molecule();
        SmilesGenerator sg = new SmilesGenerator();
		Atom sodium = new Atom("Na");
		sodium.setFormalCharge(+1);
		Atom hydroxyl = new Atom("O");
		hydroxyl.setHydrogenCount(1);
		hydroxyl.setFormalCharge(-1);
		molecule.addAtom(sodium);
		molecule.addAtom(hydroxyl);
		smiles = sg.createSMILES(molecule);
		Assert.assertTrue(smiles.indexOf(".") != -1);
	}


	/**
	 * @cdk.bug 791091
	 */
	@Test public void testBug791091()
	{
		String smiles = "";
		Molecule molecule = new Molecule();
        SmilesGenerator sg = new SmilesGenerator();
		molecule.addAtom(new Atom("C"));
		molecule.addAtom(new Atom("C"));
		molecule.addAtom(new Atom("C"));
		molecule.addAtom(new Atom("C"));
		molecule.addAtom(new Atom("N"));
		molecule.addBond(0, 1, IBond.Order.SINGLE);
		molecule.addBond(1, 2, IBond.Order.SINGLE);
		molecule.addBond(2, 4, IBond.Order.SINGLE);
		molecule.addBond(4, 0, IBond.Order.SINGLE);
		molecule.addBond(4, 3, IBond.Order.SINGLE);
		fixCarbonHCount(molecule);
		smiles = sg.createSMILES(molecule);
		Assert.assertEquals("N1(C)CCC1", smiles);
	}

	/**
	 * @cdk.bug 590236
	 */
	@Test public void testBug590236()
	{
		String smiles = "";
		Molecule molecule = new Molecule();
        SmilesGenerator sg = new SmilesGenerator();
		molecule.addAtom(new Atom("C"));
		Atom carbon2 = new Atom("C");
		carbon2.setMassNumber(13);
		molecule.addAtom(carbon2);
		molecule.addBond(0, 1, IBond.Order.SINGLE);
		fixCarbonHCount(molecule);
		smiles = sg.createSMILES(molecule);
		Assert.assertEquals("C[13C]", smiles);
	}

	/**
	 * A bug reported for JChemPaint.
	 * 
	 * @cdk.bug 956923
	 */
	@Test public void testSFBug956923() throws Exception
	{
		String smiles = "";
		Molecule molecule = new Molecule();
        SmilesGenerator sg = new SmilesGenerator(true);
		Atom sp2CarbonWithOneHydrogen = new Atom("C");
		sp2CarbonWithOneHydrogen.setHybridization(IAtomType.Hybridization.SP2);
		sp2CarbonWithOneHydrogen.setHydrogenCount(1);
		molecule.addAtom(sp2CarbonWithOneHydrogen);
		molecule.addAtom((Atom) sp2CarbonWithOneHydrogen.clone());
		molecule.addAtom((Atom) sp2CarbonWithOneHydrogen.clone());
		molecule.addAtom((Atom) sp2CarbonWithOneHydrogen.clone());
		molecule.addAtom((Atom) sp2CarbonWithOneHydrogen.clone());
		molecule.addAtom((Atom) sp2CarbonWithOneHydrogen.clone());
		molecule.addBond(0, 1, IBond.Order.SINGLE);
		molecule.addBond(1, 2, IBond.Order.SINGLE);
		molecule.addBond(2, 3, IBond.Order.SINGLE);
		molecule.addBond(3, 4, IBond.Order.SINGLE);
		molecule.addBond(4, 5, IBond.Order.SINGLE);
		molecule.addBond(5, 0, IBond.Order.SINGLE);
		smiles = sg.createSMILES(molecule);
<<<<<<< HEAD
		assertEquals("c1ccccc1", smiles);
		sg.setUseAromaticityFlag(false);
		smiles = sg.createSMILES(molecule);
		assertEquals("C1CCCCC1", smiles);
=======
		Assert.assertEquals("c1ccccc1", smiles);
>>>>>>> 71b5388c
	}


	/**
	 *  A unit test for JUnit
	 */
	@Test public void testAtomPermutation()
	{
		Molecule mol = new Molecule();
		mol.addAtom(new Atom("S"));
		mol.addAtom(new Atom("O"));
		mol.addAtom(new Atom("O"));
		mol.addAtom(new Atom("O"));
		mol.addAtom(new Atom("O"));
		mol.addBond(0, 1, IBond.Order.DOUBLE);
		mol.addBond(0, 2, IBond.Order.DOUBLE);
		mol.addBond(0, 3, IBond.Order.SINGLE);
		mol.addBond(0, 4, IBond.Order.SINGLE);
		mol.getAtom(3).setHydrogenCount(1);
		mol.getAtom(4).setHydrogenCount(1);
		AtomContainerAtomPermutor acap = new AtomContainerAtomPermutor(mol);
		SmilesGenerator sg = new SmilesGenerator();
		String smiles = "";
		String oldSmiles = sg.createSMILES(mol);
		while (acap.hasNext())
		{
			smiles = sg.createSMILES(new Molecule((AtomContainer) acap.next()));
			//logger.debug(smiles);
			Assert.assertEquals(oldSmiles, smiles);
		}

	}


	/**
	 *  A unit test for JUnit
	 */
	@Test public void testBondPermutation()
	{
		Molecule mol = new Molecule();
		mol.addAtom(new Atom("S"));
		mol.addAtom(new Atom("O"));
		mol.addAtom(new Atom("O"));
		mol.addAtom(new Atom("O"));
		mol.addAtom(new Atom("O"));
		mol.addBond(0, 1, IBond.Order.DOUBLE);
		mol.addBond(0, 2, IBond.Order.DOUBLE);
		mol.addBond(0, 3, IBond.Order.SINGLE);
		mol.addBond(0, 4, IBond.Order.SINGLE);
		mol.getAtom(3).setHydrogenCount(1);
		mol.getAtom(4).setHydrogenCount(1);
		AtomContainerBondPermutor acbp = new AtomContainerBondPermutor(mol);
		SmilesGenerator sg = new SmilesGenerator();
		String smiles = "";
		String oldSmiles = sg.createSMILES(mol);
		while (acbp.hasNext())
		{
			smiles = sg.createSMILES(new Molecule((AtomContainer) acbp.next()));
			//logger.debug(smiles);
			Assert.assertEquals(oldSmiles, smiles);
		}

	}

	private void fixCarbonHCount(Molecule mol) {
		/*
		 *  the following line are just a quick fix for this
		 *  particluar carbon-only molecule until we have a proper
		 *  hydrogen count configurator
		 */
		double bondCount = 0;
		org.openscience.cdk.interfaces.IAtom atom;
		for (int f = 0; f < mol.getAtomCount(); f++)
		{
			atom = mol.getAtom(f);
			bondCount = mol.getBondOrderSum(atom);
			int correction = (int)bondCount - (
				atom.getCharge()!=null ? atom.getCharge().intValue() : 0
			);
			if (atom.getSymbol().equals("C")) {
				atom.setHydrogenCount(4 - correction);
			} else if (atom.getSymbol().equals("N")) {
				atom.setHydrogenCount(3 - correction);
			}
		}
	}


	/**
	 *  A unit test for JUnit
	 */
	@Test public void testPseudoAtom()
	{
		Atom atom = new PseudoAtom("Star");
		SmilesGenerator sg = new SmilesGenerator();
		String smiles = "";
		Molecule molecule = new Molecule();
		molecule.addAtom(atom);
		smiles = sg.createSMILES(molecule);
		Assert.assertEquals("[*]", smiles);
	}


	/**
	 *  Test generation of a reaction SMILES. I know, it's a stupid alchemic
	 *  reaction, but it serves its purpose.
	 */
	@Test public void testReactionSMILES() throws Exception {
		Reaction reaction = new Reaction();
		Molecule methane = new Molecule();
		methane.addAtom(new Atom("C"));
		reaction.addReactant(methane);
		Molecule magic = new Molecule();
		magic.addAtom(new PseudoAtom("magic"));
		reaction.addAgent(magic);
		Molecule gold = new Molecule();
		gold.addAtom(new Atom("Au"));
		reaction.addProduct(gold);

		SmilesGenerator sg = new SmilesGenerator();
		String smiles = sg.createSMILES(reaction);
		//logger.debug("Generated SMILES: " + smiles);
		Assert.assertEquals("C>[*]>[Au]", smiles);
	}


	/**
	 *  Test generation of a D and L alanin.
	 */
	@Test public void testAlaSMILES() throws Exception {
		String filename = "data/mdl/l-ala.mol";
		InputStream ins = this.getClass().getClassLoader().getResourceAsStream(filename);
		MDLV2000Reader reader = new MDLV2000Reader(ins, Mode.STRICT);
		Molecule mol1 = (Molecule) reader.read(new Molecule());
		addExplicitHydrogens(mol1);
		new HydrogenPlacer().placeHydrogens2D(mol1, 1.0);
		filename = "data/mdl/d-ala.mol";
		ins = this.getClass().getClassLoader().getResourceAsStream(filename);
		reader = new MDLV2000Reader(ins, Mode.STRICT);
		Molecule mol2 = (Molecule) reader.read(new Molecule());
		addExplicitHydrogens(mol2);
		new HydrogenPlacer().placeHydrogens2D(mol2, 1.0);
		SmilesGenerator sg = new SmilesGenerator();
		String smiles1 = sg.createChiralSMILES(mol1, new boolean[20]);
		String smiles2 = sg.createChiralSMILES(mol2, new boolean[20]);
		Assert.assertNotSame(smiles1, smiles2);
	}


	/**
	 *  Test some sugars
	 */
	@Test public void testSugarSMILES() throws Exception {
		String filename = "data/mdl/D-mannose.mol";
		InputStream ins = this.getClass().getClassLoader().getResourceAsStream(filename);
		MDLV2000Reader reader = new MDLV2000Reader(ins, Mode.STRICT);
		Molecule mol1 = (Molecule) reader.read(new Molecule());
		new HydrogenPlacer().placeHydrogens2D(mol1, 1.0);
		filename = "data/mdl/D+-glucose.mol";
		ins = this.getClass().getClassLoader().getResourceAsStream(filename);
		reader = new MDLV2000Reader(ins, Mode.STRICT);
		Molecule mol2 = (Molecule) reader.read(new Molecule());
		new HydrogenPlacer().placeHydrogens2D(mol2, 1.0);
		SmilesGenerator sg = new SmilesGenerator();
		String smiles1 = sg.createChiralSMILES(mol1, new boolean[20]);
		String smiles2 = sg.createChiralSMILES(mol2, new boolean[20]);
		Assert.assertNotSame(smiles1, smiles2);
	}

	/**
	 *  Test for some rings where the double bond is broken
	 */
	@Test public void testCycloOctan() throws Exception {
		String filename = "data/mdl/cyclooctan.mol";
		InputStream ins = this.getClass().getClassLoader().getResourceAsStream(filename);
		MDLV2000Reader reader = new MDLV2000Reader(ins, Mode.STRICT);
		Molecule mol1 = (Molecule) reader.read(new Molecule());
		SmilesGenerator sg = new SmilesGenerator();
		String moleculeSmile = sg.createSMILES(mol1);
		Assert.assertEquals(moleculeSmile, "C1=CCCCCCC1");
	}


	/**
	 *  A unit test for JUnit
	 */
	@Test public void testCycloOcten() throws Exception {
		String filename = "data/mdl/cycloocten.mol";
		InputStream ins = this.getClass().getClassLoader().getResourceAsStream(filename);
		MDLV2000Reader reader = new MDLV2000Reader(ins, Mode.STRICT);
		Molecule mol1 = (Molecule) reader.read(new Molecule());
		SmilesGenerator sg = new SmilesGenerator();
		String moleculeSmile = sg.createSMILES(mol1);
		Assert.assertEquals(moleculeSmile, "C1C=CCCCCC1");
	}


	/**
	 *  A unit test for JUnit
	 */
	@Test public void testCycloOctadien() throws Exception {
		String filename = "data/mdl/cyclooctadien.mol";
		InputStream ins = this.getClass().getClassLoader().getResourceAsStream(filename);
		MDLV2000Reader reader = new MDLV2000Reader(ins, Mode.STRICT);
		Molecule mol1 = (Molecule) reader.read(new Molecule());
		SmilesGenerator sg = new SmilesGenerator();
		String moleculeSmile = sg.createSMILES(mol1);
		Assert.assertEquals(moleculeSmile, "C=1CCC=CCCC=1");
	}


	/**
	 * @cdk.bug 1089770
	 */
	@Test public void testSFBug1089770_1() throws Exception {
		String filename = "data/mdl/bug1089770-1.mol";
		InputStream ins = this.getClass().getClassLoader().getResourceAsStream(filename);
		MDLV2000Reader reader = new MDLV2000Reader(ins, Mode.STRICT);
		Molecule mol1 = (Molecule) reader.read(new Molecule());
		SmilesGenerator sg = new SmilesGenerator();
		String moleculeSmile = sg.createSMILES(mol1);
		//logger.debug(filename + " -> " + moleculeSmile);
		Assert.assertEquals(moleculeSmile, "C1CCC=2CCCC=2(C1)");
	}

	/**
	 * @cdk.bug 1089770
	 */
	@Test public void testSFBug1089770_2() throws Exception {
		String filename = "data/mdl/bug1089770-2.mol";
		InputStream ins = this.getClass().getClassLoader().getResourceAsStream(filename);
		MDLV2000Reader reader = new MDLV2000Reader(ins, Mode.STRICT);
		Molecule mol1 = (Molecule) reader.read(new Molecule());
		SmilesGenerator sg = new SmilesGenerator();
		String moleculeSmile = sg.createSMILES(mol1);
		//logger.debug(filename + " -> " + moleculeSmile);
		Assert.assertEquals(moleculeSmile, "C=1CCC=CCCC=1");
	}
	
	/**
	 * @cdk.bug 1014344
	 */
	@Test public void testSFBug1014344() throws Exception {
		String filename = "data/mdl/bug1014344-1.mol";
		InputStream ins = this.getClass().getClassLoader().getResourceAsStream(filename);
		MDLReader reader = new MDLReader(ins, Mode.STRICT);
		Molecule mol1 = (Molecule) reader.read(new Molecule());
		addImplicitHydrogens(mol1);
		SmilesGenerator sg = new SmilesGenerator();
		String molSmiles = sg.createSMILES(mol1);
		StringWriter output=new StringWriter();
		CMLWriter cmlWriter = new CMLWriter(output);
        cmlWriter.write(mol1);
        CMLReader cmlreader=new CMLReader(new ByteArrayInputStream(output.toString().getBytes()));
        IAtomContainer mol2=((IChemFile)cmlreader.read(new ChemFile())).getChemSequence(0).getChemModel(0).getMoleculeSet().getAtomContainer(0);
        addImplicitHydrogens(mol2);
        String cmlSmiles = sg.createSMILES(new Molecule(mol2));
        Assert.assertEquals(molSmiles,cmlSmiles);
	}

	/**
	 * @cdk.bug 1014344
	 */
	@Test public void testTest() throws Exception {
		String filename_cml = "data/mdl/9554.mol";
		String filename_mol = "data/mdl/9553.mol";
		InputStream ins1 = this.getClass().getClassLoader().getResourceAsStream(filename_cml);
		InputStream ins2 = this.getClass().getClassLoader().getResourceAsStream(filename_mol);
		MDLV2000Reader reader1 = new MDLV2000Reader(ins1, Mode.STRICT);
        Molecule mol1 = (Molecule) reader1.read(new Molecule());
        addExplicitHydrogens(mol1);
        StructureDiagramGenerator sdg=new StructureDiagramGenerator(mol1);
        sdg.generateCoordinates();
		
        MDLV2000Reader reader2 = new MDLV2000Reader(ins2, Mode.STRICT);		
		Molecule mol2 = (Molecule) reader2.read(new Molecule());
		addExplicitHydrogens(mol2);
        sdg=new StructureDiagramGenerator(mol2);
        sdg.generateCoordinates();
		
		SmilesGenerator sg = new SmilesGenerator();
		
		String moleculeSmile1 = sg.createChiralSMILES(mol1, new boolean[mol1.getBondCount()]);
		String moleculeSmile2 = sg.createChiralSMILES(mol2, new boolean[mol2.getBondCount()]);
		Assert.assertFalse(moleculeSmile1.equals(moleculeSmile2));
	}
	
  /**
   * @cdk.bug 1535055
   */
	@Test public void testSFBug1535055() throws Exception {
	    String filename_cml = "data/cml/test1.cml";
	    InputStream ins1 = this.getClass().getClassLoader().getResourceAsStream(filename_cml);
	    CMLReader reader1 = new CMLReader(ins1);
	    IChemFile chemFile = (IChemFile)reader1.read(new ChemFile());
	    Assert.assertNotNull(chemFile);
	    IChemSequence seq = chemFile.getChemSequence(0);
	    Assert.assertNotNull(seq);
	    IChemModel model = seq.getChemModel(0);
	    Assert.assertNotNull(model);
	    IMolecule mol1 = model.getMoleculeSet().getMolecule(0);
	    Assert.assertNotNull(mol1);
	    
	    AtomContainerManipulator.percieveAtomTypesAndConfigureAtoms(mol1);
	    Assert.assertTrue(CDKHueckelAromaticityDetector.detectAromaticity(mol1));
	    
	    SmilesGenerator sg = new SmilesGenerator();
      sg.setUseAromaticityFlag(true);
	    String mol1SMILES = sg.createSMILES(mol1);
	    Assert.assertTrue(mol1SMILES.contains("nH"));
	}
	
	/**
	 * @cdk.bug 1014344
	 */
	@Test public void testSFBug1014344_1() throws Exception {
		String filename_cml = "data/cml/bug1014344-1.cml";
		String filename_mol = "data/mdl/bug1014344-1.mol";
		InputStream ins1 = this.getClass().getClassLoader().getResourceAsStream(filename_cml);
		InputStream ins2 = this.getClass().getClassLoader().getResourceAsStream(filename_mol);
		CMLReader reader1 = new CMLReader(ins1);
        IChemFile chemFile = (IChemFile)reader1.read(new ChemFile());
        IChemSequence seq = chemFile.getChemSequence(0);
        IChemModel model = seq.getChemModel(0);
        IMolecule mol1 = model.getMoleculeSet().getMolecule(0);
		
		MDLReader reader2 = new MDLReader(ins2);		
		Molecule mol2 = (Molecule) reader2.read(new Molecule());
		
		SmilesGenerator sg = new SmilesGenerator();
		
		String moleculeSmile1 = sg.createSMILES(mol1);
//		logger.debug(filename_cml + " -> " + moleculeSmile1);
		String moleculeSmile2 = sg.createSMILES(mol2);
//		logger.debug(filename_mol + " -> " + moleculeSmile2);
		Assert.assertEquals(moleculeSmile1, moleculeSmile2);
	}

	/**
	 * @cdk.bug 1875946
	 */
	@Test public void testPreservingFormalCharge() throws Exception {
		IMolecule mol = new Molecule();
		mol.addAtom(new Atom(Elements.OXYGEN));
		mol.getAtom(0).setFormalCharge(-1);
		mol.addAtom(new Atom(Elements.CARBON));
		mol.addBond(0,1,IBond.Order.SINGLE);
		SmilesGenerator generator = new SmilesGenerator();
		generator.createSMILES(new Molecule(mol));
		Assert.assertEquals(-1, mol.getAtom(0).getFormalCharge().intValue());
		// mmm, that does not reproduce the bug findings yet :(
	}

    @Test public void testIndole() throws Exception {
        IMolecule mol = MoleculeFactory.makeIndole();
        AtomContainerManipulator.percieveAtomTypesAndConfigureAtoms(mol);
        CDKHueckelAromaticityDetector.detectAromaticity(mol);

        SmilesGenerator smilesGenerator = new SmilesGenerator();
        smilesGenerator.setUseAromaticityFlag(true);
        String smiles = smilesGenerator.createSMILES(mol);
        Assert.assertTrue( smiles.indexOf("[nH]") >= 0);
    }

    @Test public void testPyrrole() throws Exception {
        IMolecule mol = MoleculeFactory.makePyrrole();
        AtomContainerManipulator.percieveAtomTypesAndConfigureAtoms(mol);
        CDKHueckelAromaticityDetector.detectAromaticity(mol);

        SmilesGenerator smilesGenerator = new SmilesGenerator();
        smilesGenerator.setUseAromaticityFlag(true);
        String smiles = smilesGenerator.createSMILES(mol);
        Assert.assertTrue(smiles.indexOf("[nH]") >= 0);
    }
    
    /**
     * @cdk.bug 2051597
     */
    @Test public void testSFBug2051597() throws Exception {
        String smiles = "c1(c2ccc(c8ccccc8)cc2)" +
        "c(c3ccc(c9ccccc9)cc3)" +
        "c(c4ccc(c%10ccccc%10)cc4)" +
        "c(c5ccc(c%11ccccc%11)cc5)" +
        "c(c6ccc(c%12ccccc%12)cc6)" +
        "c1(c7ccc(c%13ccccc%13)cc7)";
        SmilesParser smilesParser = new SmilesParser(
                DefaultChemObjectBuilder.getInstance());
        IMolecule cdkMol = smilesParser.parseSmiles(smiles);
        SmilesGenerator smilesGenerator = new SmilesGenerator();
        smilesGenerator.setUseAromaticityFlag(true);    
        String genSmiles = smilesGenerator.createSMILES(cdkMol);

        // check that we have the appropriate ring closure symbols
        Assert.assertTrue( "There were'nt any % ring closures in the output", genSmiles.indexOf("%") >= 0);
        Assert.assertTrue(genSmiles.indexOf("%10") >= 0);
        Assert.assertTrue(genSmiles.indexOf("%11") >= 0);
        Assert.assertTrue(genSmiles.indexOf("%12") >= 0);
        Assert.assertTrue(genSmiles.indexOf("%13") >= 0);

        // check that we can read in the SMILES we got
        IMolecule cdkRoundTripMol 
            = smilesParser.parseSmiles(genSmiles);
        Assert.assertTrue(cdkRoundTripMol != null);
    }
}
<|MERGE_RESOLUTION|>--- conflicted
+++ resolved
@@ -442,14 +442,10 @@
 		molecule.addBond(4, 5, IBond.Order.SINGLE);
 		molecule.addBond(5, 0, IBond.Order.SINGLE);
 		smiles = sg.createSMILES(molecule);
-<<<<<<< HEAD
-		assertEquals("c1ccccc1", smiles);
+		Assert.assertEquals("c1ccccc1", smiles);
 		sg.setUseAromaticityFlag(false);
 		smiles = sg.createSMILES(molecule);
 		assertEquals("C1CCCCC1", smiles);
-=======
-		Assert.assertEquals("c1ccccc1", smiles);
->>>>>>> 71b5388c
 	}
 
 
