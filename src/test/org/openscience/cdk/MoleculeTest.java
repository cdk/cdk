/* $RCSfile$
 * $Author$    
 * $Date$    
 * $Revision$
 * 
 * Copyright (C) 1997-2007  The Chemistry Development Kit (CDK) project
 * 
 * Contact: cdk-devel@lists.sourceforge.net
 * 
 * This program is free software; you can redistribute it and/or
 * modify it under the terms of the GNU Lesser General Public License
 * as published by the Free Software Foundation; either version 2.1
 * of the License, or (at your option) any later version.
 * 
 * This program is distributed in the hope that it will be useful,
 * but WITHOUT ANY WARRANTY; without even the implied warranty of
 * MERCHANTABILITY or FITNESS FOR A PARTICULAR PURPOSE.  See the
 * GNU Lesser General Public License for more details.
 * 
 * You should have received a copy of the GNU Lesser General Public License
 * along with this program; if not, write to the Free Software
 * Foundation, Inc., 51 Franklin St, Fifth Floor, Boston, MA 02110-1301 USA. 
 * 
 */

package org.openscience.cdk;

import org.junit.Assert;
import org.junit.BeforeClass;
import org.junit.Test;
import org.openscience.cdk.interfaces.IAtom;
import org.openscience.cdk.interfaces.IAtomContainer;
import org.openscience.cdk.interfaces.IBond;
import org.openscience.cdk.interfaces.IChemObject;
import org.openscience.cdk.interfaces.IMolecule;
import org.openscience.cdk.interfaces.AbstractMoleculeTest;
import org.openscience.cdk.interfaces.ITestObjectBuilder;

/**
 * Checks the functionality of the Molecule class.
 *
 * @cdk.module test-data
 *
 * @see org.openscience.cdk.Molecule
 */
<<<<<<< HEAD
<<<<<<< HEAD:src/test/org/openscience/cdk/MoleculeTest.java
public class MoleculeTest extends AtomContainerTest {
=======
public class MoleculeTest extends CDKTestCase {
>>>>>>> bbc19522071c1b78697779bddcd7509e9314667e:src/test/org/openscience/cdk/MoleculeTest.java
=======
public class MoleculeTest extends AbstractMoleculeTest {
>>>>>>> fdf0464b

    @BeforeClass public static void setUp() {
        setTestObjectBuilder(new ITestObjectBuilder() {
            public IChemObject newTestObject() {
                return new Molecule();
            }
        });
    }

    // test constructors
    
    @Test public void testMolecule() {
        IMolecule m = new Molecule();
        Assert.assertTrue(m != null);
    }

    @Test public void testMolecule_int_int_int_int() {
        IMolecule m = new Molecule(5,5,1,1);
        Assert.assertTrue(m != null);
        Assert.assertEquals(0, m.getAtomCount());
        Assert.assertEquals(0, m.getBondCount());
        Assert.assertEquals(0, m.getLonePairCount());
        Assert.assertEquals(0, m.getSingleElectronCount());
    }

    @Test public void testMolecule_IAtomContainer() {
        IAtomContainer acetone = new org.openscience.cdk.AtomContainer();
        IAtom c1 = acetone.getBuilder().newAtom("C");
        IAtom c2 = acetone.getBuilder().newAtom("C");
        IAtom o = acetone.getBuilder().newAtom("O");
        IAtom c3 = acetone.getBuilder().newAtom("C");
        acetone.addAtom(c1);
        acetone.addAtom(c2);
        acetone.addAtom(c3);
        acetone.addAtom(o);
        IBond b1 = acetone.getBuilder().newBond(c1, c2, IBond.Order.SINGLE);
        IBond b2 = acetone.getBuilder().newBond(c1, o, IBond.Order.DOUBLE);
        IBond b3 = acetone.getBuilder().newBond(c1, c3, IBond.Order.SINGLE);
        acetone.addBond(b1);
        acetone.addBond(b2);
        acetone.addBond(b3);
        
        IMolecule m = new Molecule(acetone);
        Assert.assertTrue(m != null);
        Assert.assertEquals(4, m.getAtomCount());
        Assert.assertEquals(3, m.getBondCount());
    }

}<|MERGE_RESOLUTION|>--- conflicted
+++ resolved
@@ -43,15 +43,7 @@
  *
  * @see org.openscience.cdk.Molecule
  */
-<<<<<<< HEAD
-<<<<<<< HEAD:src/test/org/openscience/cdk/MoleculeTest.java
-public class MoleculeTest extends AtomContainerTest {
-=======
-public class MoleculeTest extends CDKTestCase {
->>>>>>> bbc19522071c1b78697779bddcd7509e9314667e:src/test/org/openscience/cdk/MoleculeTest.java
-=======
 public class MoleculeTest extends AbstractMoleculeTest {
->>>>>>> fdf0464b
 
     @BeforeClass public static void setUp() {
         setTestObjectBuilder(new ITestObjectBuilder() {
