/* $Revision: 11293 $ $Author: rajarshi $ $Date: 2008-06-06 22:46:01 +0200 (Fri, 06 Jun 2008) $
 * 
 * Copyright (C) 2008  Egon Willighagen <egonw@users.sf.net>
 * 
 * Contact: cdk-devel@lists.sourceforge.net
 * 
 * This program is free software; you can redistribute it and/or
 * modify it under the terms of the GNU Lesser General Public License
 * as published by the Free Software Foundation; either version 2.1
 * of the License, or (at your option) any later version.
 * 
 * This program is distributed in the hope that it will be useful,
 * but WITHOUT ANY WARRANTY; without even the implied warranty of
 * MERCHANTABILITY or FITNESS FOR A PARTICULAR PURPOSE.  See the
 * GNU Lesser General Public License for more details.
 * 
 * You should have received a copy of the GNU Lesser General Public License
 * along with this program; if not, write to the Free Software
 * Foundation, Inc., 51 Franklin St, Fifth Floor, Boston, MA 02110-1301 USA. 
 */
package org.openscience.cdk.atomtype;

import java.io.InputStream;
import java.util.HashMap;
import java.util.Iterator;
import java.util.Map;

import org.junit.Assert;
import org.junit.Test;
import org.openscience.cdk.Atom;
import org.openscience.cdk.CDKConstants;
import org.openscience.cdk.DefaultChemObjectBuilder;
import org.openscience.cdk.Molecule;
<<<<<<< HEAD
=======
import org.openscience.cdk.PseudoAtom;
>>>>>>> 0d36ceb9
import org.openscience.cdk.exception.CDKException;
import org.openscience.cdk.interfaces.IAtom;
import org.openscience.cdk.interfaces.IAtomContainer;
import org.openscience.cdk.interfaces.IAtomType;
import org.openscience.cdk.interfaces.IBond;
import org.openscience.cdk.interfaces.IMolecule;
import org.openscience.cdk.io.Mol2Reader;
import org.openscience.cdk.nonotify.NoNotificationChemObjectBuilder;
import org.openscience.cdk.templates.MoleculeFactory;
import org.openscience.cdk.tools.manipulator.AtomTypeManipulator;

/**
 * This class tests the perception of Sybyl atom types, which uses
 * CDK atom type perception and mapping of CDK atom types to Sybyl
 * atom types.
 *
 * @cdk.module test-atomtype
 */
public class SybylAtomTypeMatcherTest extends AbstractSybylAtomTypeTest {

    private static Map<String, Integer> testedAtomTypes = new HashMap<String, Integer>();
<<<<<<< HEAD
=======

    static {
        // do not complain about a few non-tested atom types
        // so, just mark them as tested
        testedAtomTypes.put("LP", 1);
        testedAtomTypes.put("Du", 1);
        testedAtomTypes.put("Du.C", 1);
        testedAtomTypes.put("Any", 1);
        testedAtomTypes.put("Hal", 1);
        testedAtomTypes.put("Het", 1);
        testedAtomTypes.put("Hev", 1);
        testedAtomTypes.put("X", 1);
        testedAtomTypes.put("Het", 1);
        testedAtomTypes.put("H.t3p", 1);
        testedAtomTypes.put("H.spc", 1);
        testedAtomTypes.put("O.t3p", 1);
        testedAtomTypes.put("O.spc", 1);
    }
>>>>>>> 0d36ceb9

	@Test public void testGetInstance_IChemObjectBuilder() {
		IAtomTypeMatcher matcher = SybylAtomTypeMatcher.getInstance(NoNotificationChemObjectBuilder.getInstance());
		Assert.assertNotNull(matcher);
	}
	
	@Test public void testFindMatchingAtomType_IAtomContainer_IAtom() throws Exception {
		IAtomTypeMatcher matcher = SybylAtomTypeMatcher.getInstance(NoNotificationChemObjectBuilder.getInstance());
		Assert.assertNotNull(matcher);
		Molecule ethane = MoleculeFactory.makeAlkane(2);
		String[] expectedTypes = {"C.3", "C.3"};
        assertAtomTypes(testedAtomTypes, expectedTypes, ethane);
	}

  @Test public void testFindMatchingAtomType_IAtomContainer() throws Exception {
      String filename = "data/mol2/atomtyping.mol2";
      InputStream ins = this.getClass().getClassLoader().getResourceAsStream(filename);
      Mol2Reader reader = new Mol2Reader(ins);
      IMolecule mol = (IMolecule)reader.read(new Molecule());

      // just check consistency; other methods do perception testing
      SybylAtomTypeMatcher matcher = SybylAtomTypeMatcher.getInstance(DefaultChemObjectBuilder.getInstance());
      IAtomType[] types = matcher.findMatchingAtomType(mol);
      for (int i=0; i<types.length; i++) {
          IAtomType type = matcher.findMatchingAtomType(mol, mol.getAtom(i));
          Assert.assertEquals(type.getAtomTypeName(), types[i].getAtomTypeName());
      }
  }

    @Test public void testAtomTyping() throws Exception {
        String filename = "data/mol2/atomtyping.mol2";
        InputStream ins = this.getClass().getClassLoader().getResourceAsStream(filename);
        Mol2Reader reader = new Mol2Reader(ins);
        IMolecule molecule = (IMolecule)reader.read(new Molecule());
        Assert.assertNotNull(molecule);
        IMolecule reference = (IMolecule)molecule.clone();
        
        // test if the perceived atom types match that
        percieveAtomTypesAndConfigureAtoms(molecule);
        Iterator<IAtom> refAtoms = reference.atoms().iterator();
        Iterator<IAtom> atoms = molecule.atoms().iterator();
        while (atoms.hasNext() && refAtoms.hasNext()) {
        	// work around aromaticity, which we skipped for now
        	Assert.assertEquals(
        		"Perceived atom type does not match atom type in file",
        		refAtoms.next().getAtomTypeName(),
        		atoms.next().getAtomTypeName()
        	);
        }
    }

    /**
     * Uses findMatchingAtomType(IAtomContainer, IAtom) type.
     */
    @Test public void testBenzene() throws Exception {
        IMolecule benzene = MoleculeFactory.makeBenzene();

        // test if the perceived atom types match that
        SybylAtomTypeMatcher matcher = SybylAtomTypeMatcher.getInstance(benzene.getBuilder());
        IAtomType[] types = matcher.findMatchingAtomType(benzene);
        for (IAtomType type : types) {
            Assert.assertEquals("C.ar", type.getAtomTypeName());
        }
    }

    @Test public void testAdenine() throws Exception {
        IMolecule mol = MoleculeFactory.makeAdenine();
          String[] expectedTypes = {"C.ar", "C.ar", "C.ar", "N.ar", "N.ar", "N.ar",
            "N.ar", "N.3", "C.ar", "C.ar"
          };
          SybylAtomTypeMatcher matcher = SybylAtomTypeMatcher.getInstance(mol.getBuilder());
          IAtomType[] types = matcher.findMatchingAtomType(mol);
          for (int i=0; i<expectedTypes.length; i++) {
              assertAtomType(testedAtomTypes,
                  "Incorrect perception for atom " + i,
                  expectedTypes[i], types[i]
              );
          }
      }

    /**
     * Uses findMatchingAtomType(IAtomContainer) type.
     */
    @Test public void testBenzene_AtomContainer() throws Exception {
        IMolecule benzene = MoleculeFactory.makeBenzene();

        // test if the perceived atom types match that
        SybylAtomTypeMatcher matcher = SybylAtomTypeMatcher.getInstance(benzene.getBuilder());
        IAtomType[] types = matcher.findMatchingAtomType(benzene);
        for (IAtomType type : types) {
          Assert.assertEquals("C.ar", type.getAtomTypeName());
        }
    }

	@Test public void testAtomTyping4() throws Exception {
        String filename = "data/mol2/atomtyping4.mol2";
        InputStream ins = this.getClass().getClassLoader().getResourceAsStream(filename);
        Mol2Reader reader = new Mol2Reader(ins);
        IMolecule molecule = (IMolecule)reader.read(new Molecule());
        Assert.assertNotNull(molecule);
        IMolecule reference = (IMolecule)molecule.clone();
        
        // test if the perceived atom types match that
        percieveAtomTypesAndConfigureAtoms(molecule);
        Iterator<IAtom> refAtoms = reference.atoms().iterator();
        Iterator<IAtom> atoms = molecule.atoms().iterator();
        while (atoms.hasNext() && refAtoms.hasNext()) {
            // work around aromaticity, which we skipped for now
            IAtom refAtom = refAtoms.next();
            String refName = refAtom.getAtomTypeName();
            if (refName.endsWith(".ar")) {
                refName = refName.substring(0, refName.indexOf(".")) + ".2";
                refAtom.setAtomTypeName(refName);
            }
        	Assert.assertEquals(
        		"Perceived atom type does not match atom type in file",
        		refAtom.getAtomTypeName(),
        		atoms.next().getAtomTypeName()
        	);
        }
    }

<<<<<<< HEAD
=======
	/**
	 * @cdk.bug 2445178
	 */
    @Test public void testNonExistingType() throws Exception {
        IMolecule mol = new Molecule();
        IAtom atom = new Atom("Error");
        mol.addAtom(atom);
        SybylAtomTypeMatcher matcher = SybylAtomTypeMatcher.getInstance(mol.getBuilder());
        Assert.assertNull(matcher.findMatchingAtomType(mol, atom));
    }

>>>>>>> 0d36ceb9
    @Test public void testAtomTyping3() throws Exception {
        String filename = "data/mol2/atomtyping3.mol2";
        InputStream ins = this.getClass().getClassLoader().getResourceAsStream(filename);
        Mol2Reader reader = new Mol2Reader(ins);
        IMolecule molecule = (IMolecule)reader.read(new Molecule());
        Assert.assertNotNull(molecule);
        IMolecule reference = (IMolecule)molecule.clone();
        
        // test if the perceived atom types match that
        percieveAtomTypesAndConfigureAtoms(molecule);
        Iterator<IAtom> refAtoms = reference.atoms().iterator();
        Iterator<IAtom> atoms = molecule.atoms().iterator();
        while (atoms.hasNext() && refAtoms.hasNext()) {
        	// work around aromaticity, which we skipped for now
        	IAtom refAtom = refAtoms.next();
          String refName = refAtom.getAtomTypeName();
        	if (refName.endsWith(".ar")) {
        	    refName = refName.substring(0, refName.indexOf(".")) + ".2";
        	    refAtom.setAtomTypeName(refName);
        	}
        	Assert.assertEquals(
        		"Perceived atom type does not match atom type in file",
        		refAtom.getAtomTypeName(),
        		atoms.next().getAtomTypeName()
        	);
        }
    }

    private void percieveAtomTypesAndConfigureAtoms(IAtomContainer container) throws CDKException {
    	SybylAtomTypeMatcher matcher = SybylAtomTypeMatcher.getInstance(container.getBuilder());
        Iterator<IAtom> atoms = container.atoms().iterator();
        while (atoms.hasNext()) {
        	IAtom atom = atoms.next();
        	atom.setAtomTypeName(null);
        	IAtomType matched = matcher.findMatchingAtomType(container, atom);
        	if (matched != null) AtomTypeManipulator.configure(atom, matched);
        }
	}

<<<<<<< HEAD
    @Test public void countTestedAtomTypes() {
    	super.countTestedAtomTypes(testedAtomTypes);
    }
    
    @Test public void testForDuplicateDefinitions() {
    	super.testForDuplicateDefinitions();
    }
    
=======
    @Test public void testForDuplicateDefinitions() {
    	super.testForDuplicateDefinitions();
    }

    @Test public void testDummy() throws Exception {
        IMolecule mol = new Molecule();
        IAtom atom = new PseudoAtom("R");
        mol.addAtom(atom);

        String[] expectedTypes = {"X"};
        assertAtomTypeNames(testedAtomTypes, expectedTypes, mol);
    }

    @Test public void testEthene() throws Exception {
    	IMolecule mol = new Molecule();
        IAtom atom = new Atom("C");
        IAtom atom2 = new Atom("C");
        mol.addAtom(atom);
        mol.addAtom(atom2);
        mol.addBond(0,1,CDKConstants.BONDORDER_DOUBLE);

        String[] expectedTypes = {"C.2", "C.2"};
        assertAtomTypeNames(testedAtomTypes, expectedTypes, mol);
    }

    @Test public void testImine() throws Exception {
    	IMolecule mol = new Molecule();
        IAtom atom = new Atom("C");
        IAtom atom2 = new Atom("N");
        mol.addAtom(atom);
        mol.addAtom(atom2);
        mol.addBond(0,1,CDKConstants.BONDORDER_DOUBLE);

        String[] expectedTypes = {"C.2", "N.2"};
        assertAtomTypeNames(testedAtomTypes, expectedTypes, mol);
    }

    @Test public void testPropyne() throws Exception {
    	IMolecule mol = new Molecule();
        IAtom atom = new Atom("C");
        IAtom atom2 = new Atom("C");
        IAtom atom3 = new Atom("C");
        mol.addAtom(atom);
        mol.addAtom(atom2);
        mol.addAtom(atom3);
        mol.addBond(0,1,CDKConstants.BONDORDER_TRIPLE);
        mol.addBond(2,1,CDKConstants.BONDORDER_SINGLE);

        String[] expectedTypes = {"C.1", "C.1", "C.3"};
        assertAtomTypeNames(testedAtomTypes, expectedTypes, mol);
    }

    @Test public void testHalogenatedMethane() throws Exception {
        IMolecule mol = new Molecule();
        mol.addAtom(new Atom("C"));
        mol.addAtom(new Atom("F"));
        mol.addAtom(new Atom("Cl"));
        mol.addAtom(new Atom("I"));
        mol.addAtom(new Atom("Br"));
        mol.addBond(0,1,IBond.Order.SINGLE);
        mol.addBond(0,2,IBond.Order.SINGLE);
        mol.addBond(0,3,IBond.Order.SINGLE);
        mol.addBond(0,4,IBond.Order.SINGLE);

        String[] expectedTypes = {"C.3", "F", "Cl", "I", "Br"};
        assertAtomTypeNames(testedAtomTypes, expectedTypes, mol);
    }

    @Test public void testMnF4() throws Exception {
    	IMolecule mol = new Molecule();
        IAtom atom = new Atom("F");
        IAtom atom2 = new Atom("Mn");
        IAtom atom3 = new Atom("F");
        IAtom atom4 = new Atom("F");
        IAtom atom5 = new Atom("F");
        mol.addAtom(atom); atom.setFormalCharge(-1);
        mol.addAtom(atom2); atom2.setFormalCharge(+2);
        mol.addAtom(atom3); atom3.setFormalCharge(-1);
        mol.addAtom(atom4); atom4.setFormalCharge(-1);
        mol.addAtom(atom5); atom5.setFormalCharge(-1);

        String[] expectedTypes = {"F", "Mn", "F", "F", "F"};
        assertAtomTypes(testedAtomTypes, expectedTypes, mol);
    }

    @Test public void testAmide() throws Exception {
    	IMolecule mol = new Molecule();
        IAtom atom = new Atom("O");
        IAtom atom2 = new Atom("C");
        IAtom atom3 = new Atom("N");
        mol.addAtom(atom);
        mol.addAtom(atom2);
        mol.addAtom(atom3);
        mol.addBond(0,1,CDKConstants.BONDORDER_DOUBLE);
        mol.addBond(1,2,CDKConstants.BONDORDER_SINGLE);

        String[] expectedTypes = {"O.2", "C.2", "N.am"};
        assertAtomTypes(testedAtomTypes, expectedTypes, mol);
    }

    @Test public void testMethylAmine() throws Exception {
    	IMolecule mol = new Molecule();
        IAtom atom = new Atom("N");
        IAtom atom2 = new Atom("C");
        mol.addAtom(atom);
        mol.addAtom(atom2);
        mol.addBond(0,1,CDKConstants.BONDORDER_SINGLE);

        String[] expectedTypes = {"N.3", "C.3"};
        assertAtomTypes(testedAtomTypes, expectedTypes, mol);
    }
    
    @Test public void testAmmonia() throws Exception {
    	IMolecule mol = new Molecule();
        IAtom atom = new Atom("H");
        IAtom atom2 = new Atom("N");
        IAtom atom3 = new Atom("H");
        IAtom atom4 = new Atom("H");
        IAtom atom5 = new Atom("H");
        mol.addAtom(atom);
        mol.addAtom(atom2);
        atom2.setFormalCharge(+1);
        mol.addAtom(atom3);
        mol.addAtom(atom4);
        mol.addAtom(atom5);
        mol.addBond(0,1,CDKConstants.BONDORDER_SINGLE);
        mol.addBond(1,2,CDKConstants.BONDORDER_SINGLE);
        mol.addBond(1,3,CDKConstants.BONDORDER_SINGLE);
        mol.addBond(1,4,CDKConstants.BONDORDER_SINGLE);

        String[] expectedTypes = {"H", "N.4", "H", "H", "H"};
        assertAtomTypes(testedAtomTypes, expectedTypes, mol);
    }

    @Test public void testMethanol() throws Exception {
    	IMolecule mol = new Molecule();
        IAtom atom = new Atom("O");
        IAtom atom2 = new Atom("C");
        mol.addAtom(atom);
        mol.addAtom(atom2);
        mol.addBond(0,1,CDKConstants.BONDORDER_SINGLE);

        String[] expectedTypes = {"O.3", "C.3"};
        assertAtomTypes(testedAtomTypes, expectedTypes, mol);
    }
    
    @Test public void testDMSO() throws Exception {
    	IMolecule mol = new Molecule();
        IAtom atom = new Atom("O");
        IAtom atom2 = new Atom("S");
        IAtom atom3 = new Atom("C");
        IAtom atom4 = new Atom("C");
        mol.addAtom(atom);
        mol.addAtom(atom2);
        mol.addAtom(atom3);
        mol.addAtom(atom4);
        mol.addBond(0,1,CDKConstants.BONDORDER_DOUBLE);
        mol.addBond(1,2,CDKConstants.BONDORDER_SINGLE);
        mol.addBond(1,3,CDKConstants.BONDORDER_SINGLE);

        String[] expectedTypes = {"O.2", "S.O", "C.3", "C.3"};
        assertAtomTypes(testedAtomTypes, expectedTypes, mol);
    }
    
    @Test public void testDMSOO() throws Exception {
        IMolecule mol = new Molecule();
        IAtom atom = new Atom("O");
        IAtom atom1 = new Atom("O");
        IAtom atom2 = new Atom("S");
        IAtom atom3 = new Atom("C");
        IAtom atom4 = new Atom("C");
        mol.addAtom(atom);
        mol.addAtom(atom1);
        mol.addAtom(atom2);
        mol.addAtom(atom3);
        mol.addAtom(atom4);
        mol.addBond(0,2,CDKConstants.BONDORDER_DOUBLE);
        mol.addBond(1,2,CDKConstants.BONDORDER_DOUBLE);
        mol.addBond(2,3,CDKConstants.BONDORDER_SINGLE);
        mol.addBond(2,4,CDKConstants.BONDORDER_SINGLE);

        String[] expectedTypes = {"O.2", "O.2", "S.O2", "C.3", "C.3"};
        assertAtomTypes(testedAtomTypes, expectedTypes, mol);
    }
    
    @Test public void testCarbokation() throws Exception {
    	IMolecule mol = new Molecule();
        IAtom atom = new Atom("H");
        IAtom atom2 = new Atom("C"); atom2.setFormalCharge(+1);
        IAtom atom3 = new Atom("H");
        IAtom atom4 = new Atom("H");
        mol.addAtom(atom);
        mol.addAtom(atom2);
        mol.addAtom(atom3);
        mol.addAtom(atom4);
        mol.addBond(0,1,CDKConstants.BONDORDER_SINGLE);
        mol.addBond(1,2,CDKConstants.BONDORDER_SINGLE);
        mol.addBond(1,3,CDKConstants.BONDORDER_SINGLE);

        String[] expectedTypes = {"H", "C.cat", "H", "H"};
        assertAtomTypes(testedAtomTypes, expectedTypes, mol);
    }
    @Test public void testSilicon() throws Exception {
    	IMolecule mol = new Molecule();
    	IAtom a1 = mol.getBuilder().newAtom("Si"); mol.addAtom(a1);
    	IAtom a2 = mol.getBuilder().newAtom("O"); mol.addAtom(a2);
    	IAtom a3 = mol.getBuilder().newAtom("O"); mol.addAtom(a3);
    	IAtom a4 = mol.getBuilder().newAtom("O"); mol.addAtom(a4);
    	IAtom a5 = mol.getBuilder().newAtom("C"); mol.addAtom(a5);
    	IAtom a6 = mol.getBuilder().newAtom("C"); mol.addAtom(a6);
    	IAtom a7 = mol.getBuilder().newAtom("C"); mol.addAtom(a7);
    	IAtom a8 = mol.getBuilder().newAtom("H"); mol.addAtom(a8);
    	IAtom a9 = mol.getBuilder().newAtom("H"); mol.addAtom(a9);
    	IAtom a10 = mol.getBuilder().newAtom("H"); mol.addAtom(a10);
    	IAtom a11 = mol.getBuilder().newAtom("H"); mol.addAtom(a11);
    	IAtom a12 = mol.getBuilder().newAtom("H"); mol.addAtom(a12);
    	IAtom a13 = mol.getBuilder().newAtom("H"); mol.addAtom(a13);
    	IAtom a14 = mol.getBuilder().newAtom("H"); mol.addAtom(a14);
    	IAtom a15 = mol.getBuilder().newAtom("H"); mol.addAtom(a15);
    	IAtom a16 = mol.getBuilder().newAtom("H"); mol.addAtom(a16);
    	IAtom a17 = mol.getBuilder().newAtom("H"); mol.addAtom(a17);
    	IBond b1 = mol.getBuilder().newBond(a1, a2, IBond.Order.SINGLE); mol.addBond(b1);
    	IBond b2 = mol.getBuilder().newBond(a1, a3, IBond.Order.SINGLE); mol.addBond(b2);
    	IBond b3 = mol.getBuilder().newBond(a1, a4, IBond.Order.SINGLE); mol.addBond(b3);
    	IBond b4 = mol.getBuilder().newBond(a2, a5, IBond.Order.SINGLE); mol.addBond(b4);
    	IBond b5 = mol.getBuilder().newBond(a3, a6, IBond.Order.SINGLE); mol.addBond(b5);
    	IBond b6 = mol.getBuilder().newBond(a4, a7, IBond.Order.SINGLE); mol.addBond(b6);
    	IBond b7 = mol.getBuilder().newBond(a5, a8, IBond.Order.SINGLE); mol.addBond(b7);
    	IBond b8 = mol.getBuilder().newBond(a5, a9, IBond.Order.SINGLE); mol.addBond(b8);
    	IBond b9 = mol.getBuilder().newBond(a5, a10, IBond.Order.SINGLE); mol.addBond(b9);
    	IBond b10 = mol.getBuilder().newBond(a6, a11, IBond.Order.SINGLE); mol.addBond(b10);
    	IBond b11 = mol.getBuilder().newBond(a6, a12, IBond.Order.SINGLE); mol.addBond(b11);
    	IBond b12 = mol.getBuilder().newBond(a6, a13, IBond.Order.SINGLE); mol.addBond(b12);
    	IBond b13 = mol.getBuilder().newBond(a7, a14, IBond.Order.SINGLE); mol.addBond(b13);
    	IBond b14 = mol.getBuilder().newBond(a7, a15, IBond.Order.SINGLE); mol.addBond(b14);
    	IBond b15 = mol.getBuilder().newBond(a7, a16, IBond.Order.SINGLE); mol.addBond(b15);
    	IBond b16 = mol.getBuilder().newBond(a1, a17, IBond.Order.SINGLE); mol.addBond(b16);

    	String[] expectedTypes = {"Si", "O.3", "O.3", "O.3", "C.3", "C.3", "C.3",
    			"H", "H", "H", "H", "H", "H", "H", "H", "H", "H"}; 
    	assertAtomTypes(testedAtomTypes, expectedTypes, mol);
    }

    @Test public void testThioAmide() throws Exception {
        IMolecule mol = new Molecule();
        IAtom atom = new Atom("S");
        IAtom atom2 = new Atom("C");
        IAtom atom3 = new Atom("N");
        mol.addAtom(atom);
        mol.addAtom(atom2);
        mol.addAtom(atom3);
        mol.addBond(0,1,CDKConstants.BONDORDER_DOUBLE);
        mol.addBond(1,2,CDKConstants.BONDORDER_SINGLE);

        String[] expectedTypes = {"S.2", "C.2", "N.am"};
        assertAtomTypes(testedAtomTypes, expectedTypes, mol);
    }

    @Test public void testSalts() throws Exception {
        IMolecule mol = new Molecule();
          
          IAtom atom = new Atom("Na");
          atom.setFormalCharge(+1);
          mol.addAtom(atom);
          String[] expectedTypes = new String[]{"Na"};
          assertAtomTypes(testedAtomTypes, expectedTypes, mol);
          
          mol = new Molecule();
          atom = new Atom("K");
          atom.setFormalCharge(+1);
          mol.addAtom(atom);
          expectedTypes = new String[]{"K"};
          assertAtomTypes(testedAtomTypes, expectedTypes, mol);
          
          mol = new Molecule();
          atom = new Atom("Ca");
          atom.setFormalCharge(+2);
          mol.addAtom(atom);
          expectedTypes = new String[]{"Ca"};
          assertAtomTypes(testedAtomTypes, expectedTypes, mol);
          
          mol = new Molecule();
          atom = new Atom("Mg");
          atom.setFormalCharge(+2);
          mol.addAtom(atom);
          expectedTypes = new String[]{"Mg"};
          assertAtomTypes(testedAtomTypes, expectedTypes, mol);
          
          mol = new Molecule();
          atom = new Atom("Cu");
          atom.setFormalCharge(+2);
          mol.addAtom(atom);
          expectedTypes = new String[]{"Cu"};
          assertAtomTypes(testedAtomTypes, expectedTypes, mol);

          mol = new Molecule();
          atom = new Atom("Al");
          atom.setFormalCharge(+3);
          mol.addAtom(atom);
          expectedTypes = new String[]{"Al"};
          assertAtomTypes(testedAtomTypes, expectedTypes, mol);
    }

    @Test public void testH2S() throws CDKException {
        IMolecule mol = DefaultChemObjectBuilder.getInstance().newMolecule();
        IAtom s = DefaultChemObjectBuilder.getInstance().newAtom("S");
        IAtom h1 = DefaultChemObjectBuilder.getInstance().newAtom("H");
        IAtom h2 = DefaultChemObjectBuilder.getInstance().newAtom("H");

        IBond b1 = DefaultChemObjectBuilder.getInstance().newBond(s, h1, IBond.Order.SINGLE);
        IBond b2 = DefaultChemObjectBuilder.getInstance().newBond(s, h2, IBond.Order.SINGLE);

        mol.addAtom(s);
        mol.addAtom(h1);
        mol.addAtom(h2);

        mol.addBond(b1);
        mol.addBond(b2);

        String[] expectedTypes = {"S.3", "H", "H"};
        assertAtomTypes(testedAtomTypes, expectedTypes, mol);
    }

    @Test public void testFerrocene() throws Exception {
        IAtomContainer ferrocene = new Molecule();
        ferrocene.addAtom(new Atom("C"));
        ferrocene.addAtom(new Atom("C"));
        ferrocene.addAtom(new Atom("C"));
        ferrocene.addAtom(new Atom("C"));
        ferrocene.addAtom(new Atom("C")); ferrocene.getAtom(4).setFormalCharge(-1);
        ferrocene.addAtom(new Atom("C"));
        ferrocene.addAtom(new Atom("C"));
        ferrocene.addAtom(new Atom("C"));
        ferrocene.addAtom(new Atom("C"));
        ferrocene.addAtom(new Atom("C")); ferrocene.getAtom(9).setFormalCharge(-1);
        ferrocene.addAtom(new Atom("Fe")); ferrocene.getAtom(10).setFormalCharge(+2);
        ferrocene.addBond(0,1,CDKConstants.BONDORDER_DOUBLE);
        ferrocene.addBond(1,2,CDKConstants.BONDORDER_SINGLE);
        ferrocene.addBond(2,3,CDKConstants.BONDORDER_DOUBLE);
        ferrocene.addBond(3,4,CDKConstants.BONDORDER_SINGLE);
        ferrocene.addBond(4,0,CDKConstants.BONDORDER_SINGLE);
        ferrocene.addBond(5,6,CDKConstants.BONDORDER_DOUBLE);
        ferrocene.addBond(6,7,CDKConstants.BONDORDER_SINGLE);
        ferrocene.addBond(7,8,CDKConstants.BONDORDER_DOUBLE);
        ferrocene.addBond(8,9,CDKConstants.BONDORDER_SINGLE);
        ferrocene.addBond(9,5,CDKConstants.BONDORDER_SINGLE);

        String[] expectedTypes = new String[]{
                "C.2","C.2","C.2","C.2","Any",
                "C.2","C.2","C.2","C.2","Any",
                "Fe"
        };
        assertAtomTypes(testedAtomTypes, expectedTypes, ferrocene);
    }

    @Test public void testHCN() throws Exception {
        IMolecule mol = new Molecule();
        IAtom atom = new Atom("N");
        IAtom atom2 = new Atom("C");
        mol.addAtom(atom);
        mol.addAtom(atom2);
        mol.addBond(0,1,CDKConstants.BONDORDER_TRIPLE);

        String[] expectedTypes = {"N.1", "C.1"};
        assertAtomTypes(testedAtomTypes, expectedTypes, mol);
    }

    @Test public void testAniline() throws Exception {
        IMolecule benzene = MoleculeFactory.makeBenzene();
        IAtom nitrogen = benzene.getBuilder().newAtom("N");
        benzene.addAtom(nitrogen);
        benzene.addBond(benzene.getBuilder().newBond(benzene.getAtom(0), nitrogen, IBond.Order.SINGLE));

        // test if the perceived atom types match that
        SybylAtomTypeMatcher matcher = SybylAtomTypeMatcher.getInstance(benzene.getBuilder());
        IAtomType[] types = matcher.findMatchingAtomType(benzene);
        for (int i=0; i<6; i++) {
            assertAtomType(testedAtomTypes,
                "Incorrect perception for atom " + i,
                "C.ar", types[i]
            );
        }
        assertAtomType(testedAtomTypes,
            "Incorrect perception for atom " + 6,
            "N.pl3", types[6]
        );
    }

    @Test public void testLithiumMethanoxide() throws Exception {
        IMolecule mol = new Molecule();
        IAtom atom = new Atom("O");
        IAtom atom2 = new Atom("C");
        IAtom atom3 = new Atom("Li");
        mol.addAtom(atom);
        mol.addAtom(atom2);
        mol.addAtom(atom3);
        mol.addBond(0,1,CDKConstants.BONDORDER_SINGLE);
        mol.addBond(0,2,CDKConstants.BONDORDER_SINGLE);

        String[] expectedTypes = {"O.3", "C.3", "Li"};
        assertAtomTypes(testedAtomTypes, expectedTypes, mol);
    }

    @Test public void testTinCompound() throws Exception {
        IMolecule mol = new Molecule();
        IAtom atom = new Atom("C");
        IAtom atom2 = new Atom("Sn");
        IAtom atom3 = new Atom("C");
        IAtom atom4 = new Atom("C");
        IAtom atom5 = new Atom("C");
        mol.addAtom(atom);
        mol.addAtom(atom2);
        mol.addAtom(atom3);
        mol.addAtom(atom4);
        mol.addAtom(atom5);
        mol.addBond(0,1,CDKConstants.BONDORDER_SINGLE);
        mol.addBond(1,2,CDKConstants.BONDORDER_SINGLE);
        mol.addBond(1,3,CDKConstants.BONDORDER_SINGLE);
        mol.addBond(1,4,CDKConstants.BONDORDER_SINGLE);

        String[] expectedTypes = {"C.3", "Sn", "C.3", "C.3", "C.3"};
        assertAtomTypes(testedAtomTypes, expectedTypes, mol);
    }

    @Test public void testZincChloride() throws Exception {
        IMolecule mol = new Molecule();
        mol.addAtom(new Atom("Zn"));
        mol.addAtom(new Atom("Cl"));
        mol.addAtom(new Atom("Cl"));
        mol.addBond(0, 1, CDKConstants.BONDORDER_SINGLE);
        mol.addBond(0, 2, CDKConstants.BONDORDER_SINGLE);

        String[] expectedTypes = {"Zn", "Cl", "Cl"};
        assertAtomTypes(testedAtomTypes, expectedTypes, mol);
    }

    /**
     * @cdk.inchi InChI=1/H2Se/h1H2
     */
    @Test public void testH2Se() throws CDKException {
        IMolecule mol = DefaultChemObjectBuilder.getInstance().newMolecule();
        IAtom se = DefaultChemObjectBuilder.getInstance().newAtom("Se");
        IAtom h1 = DefaultChemObjectBuilder.getInstance().newAtom("H");
        IAtom h2 = DefaultChemObjectBuilder.getInstance().newAtom("H");

        IBond b1 = DefaultChemObjectBuilder.getInstance().newBond(se, h1, IBond.Order.SINGLE);
        IBond b2 = DefaultChemObjectBuilder.getInstance().newBond(se, h2, IBond.Order.SINGLE);

        mol.addAtom(se);
        mol.addAtom(h1);
        mol.addAtom(h2);

        mol.addBond(b1);
        mol.addBond(b2);

        String[] expectedTypes = {"Se", "H", "H"};
        assertAtomTypes(testedAtomTypes, expectedTypes, mol);
    }

    @Test public void testPhosphate() throws Exception {
        IMolecule mol = new Molecule();
          IAtom atom = new Atom("O");
          IAtom atom2 = new Atom("P");
          IAtom atom3 = new Atom("O");
          IAtom atom4 = new Atom("O");
          IAtom atom5 = new Atom("O");
          mol.addAtom(atom);
          mol.addAtom(atom2);
          mol.addAtom(atom3);
          mol.addAtom(atom4);
          mol.addAtom(atom5);
          mol.addBond(0,1,CDKConstants.BONDORDER_DOUBLE);
          mol.addBond(1,2,CDKConstants.BONDORDER_SINGLE);
          mol.addBond(1,3,CDKConstants.BONDORDER_SINGLE);
          mol.addBond(1,4,CDKConstants.BONDORDER_SINGLE);

          String[] expectedTypes = {"O.2", "P.3", "O.3", "O.3", "O.3"};
          assertAtomTypes(testedAtomTypes, expectedTypes, mol);
      }

    @Test public void countTestedAtomTypes() {
        super.countTestedAtomTypes(testedAtomTypes);
    }

>>>>>>> 0d36ceb9
}<|MERGE_RESOLUTION|>--- conflicted
+++ resolved
@@ -31,10 +31,7 @@
 import org.openscience.cdk.CDKConstants;
 import org.openscience.cdk.DefaultChemObjectBuilder;
 import org.openscience.cdk.Molecule;
-<<<<<<< HEAD
-=======
 import org.openscience.cdk.PseudoAtom;
->>>>>>> 0d36ceb9
 import org.openscience.cdk.exception.CDKException;
 import org.openscience.cdk.interfaces.IAtom;
 import org.openscience.cdk.interfaces.IAtomContainer;
@@ -56,8 +53,6 @@
 public class SybylAtomTypeMatcherTest extends AbstractSybylAtomTypeTest {
 
     private static Map<String, Integer> testedAtomTypes = new HashMap<String, Integer>();
-<<<<<<< HEAD
-=======
 
     static {
         // do not complain about a few non-tested atom types
@@ -76,7 +71,6 @@
         testedAtomTypes.put("O.t3p", 1);
         testedAtomTypes.put("O.spc", 1);
     }
->>>>>>> 0d36ceb9
 
 	@Test public void testGetInstance_IChemObjectBuilder() {
 		IAtomTypeMatcher matcher = SybylAtomTypeMatcher.getInstance(NoNotificationChemObjectBuilder.getInstance());
@@ -199,8 +193,6 @@
         }
     }
 
-<<<<<<< HEAD
-=======
 	/**
 	 * @cdk.bug 2445178
 	 */
@@ -212,7 +204,6 @@
         Assert.assertNull(matcher.findMatchingAtomType(mol, atom));
     }
 
->>>>>>> 0d36ceb9
     @Test public void testAtomTyping3() throws Exception {
         String filename = "data/mol2/atomtyping3.mol2";
         InputStream ins = this.getClass().getClassLoader().getResourceAsStream(filename);
@@ -252,16 +243,6 @@
         }
 	}
 
-<<<<<<< HEAD
-    @Test public void countTestedAtomTypes() {
-    	super.countTestedAtomTypes(testedAtomTypes);
-    }
-    
-    @Test public void testForDuplicateDefinitions() {
-    	super.testForDuplicateDefinitions();
-    }
-    
-=======
     @Test public void testForDuplicateDefinitions() {
     	super.testForDuplicateDefinitions();
     }
@@ -746,5 +727,4 @@
         super.countTestedAtomTypes(testedAtomTypes);
     }
 
->>>>>>> 0d36ceb9
 }