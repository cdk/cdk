--- conflicted
+++ resolved
@@ -1,2115 +1,2110 @@
-/* $RCSfile: $
- * $Author$
- * $Date$
- * $Revision$
- *
- * Copyright (C) 2007  Todd Martin (Environmental Protection Agency)  <Martin.Todd@epamail.epa.gov>
- * Copyright (C) 2007  Nikolay Kochev <nick@argon.acad.bg>
- *
- * Contact: cdk-devel@lists.sourceforge.net
- *
- * This program is free software; you can redistribute it and/or
- * modify it under the terms of the GNU Lesser General Public License
- * as published by the Free Software Foundation; either version 2.1
- * of the License, or (at your option) any later version.
- *
- * This program is distributed in the hope that it will be useful,
- * but WITHOUT ANY WARRANTY; without even the implied warranty of
- * MERCHANTABILITY or FITNESS FOR A PARTICULAR PURPOSE.  See the
- * GNU Lesser General Public License for more details.
- *
- * You should have received a copy of the GNU Lesser General Public License
- * along with this program; if not, write to the Free Software
- * Foundation, Inc., 51 Franklin St, Fifth Floor, Boston, MA 02110-1301 USA.
- */
-package org.openscience.cdk.qsar.descriptors.molecular;
-
-import org.openscience.cdk.CDKConstants;
-import org.openscience.cdk.annotations.TestClass;
-import org.openscience.cdk.annotations.TestMethod;
-import org.openscience.cdk.atomtype.EStateAtomTypeMatcher;
-import org.openscience.cdk.exception.CDKException;
-import org.openscience.cdk.interfaces.*;
-import org.openscience.cdk.qsar.DescriptorSpecification;
-import org.openscience.cdk.qsar.DescriptorValue;
-import org.openscience.cdk.qsar.IMolecularDescriptor;
-import org.openscience.cdk.qsar.result.DoubleArrayResult;
-import org.openscience.cdk.qsar.result.DoubleArrayResultType;
-import org.openscience.cdk.qsar.result.IDescriptorResult;
-import org.openscience.cdk.ringsearch.AllRingsFinder;
-import org.openscience.cdk.tools.AtomicProperties;
-import org.openscience.cdk.tools.CDKHydrogenAdder;
-import org.openscience.cdk.tools.LoggingTool;
-import org.openscience.cdk.tools.manipulator.AtomContainerManipulator;
-import org.openscience.cdk.tools.manipulator.BondManipulator;
-
-import java.lang.reflect.Method;
-
-/**
- * This class calculates ALOGP (Ghose-Crippen LogKow) and the 
- * Ghose-Crippen molar refractivity @cdk.cite{GHOSE1986} @cdk.cite{GHOSE1987}.
- *
- * <b>Note</b> The code assumes that aromaticity has been detected before
- * evaluating this descriptor. The code also expects that the molecule
- * will have hydrogens explicitly set. For SD files, this is usually not
- * a problem since hydrogens are explicit. But for the case of molecules
- * obtained from SMILES, hydrogens must be made explicit.
- * 
- * <p>TODO: what should sub return if have missing fragment?
- * Just report sum for other fragments? Or report as -9999 and 
- * then dont use descriptor if have this  value for any 
- * chemicals in cluster?
- * 
- * <p>This descriptor uses these parameters:
- * <table border="1">
- *   <tr>
- *     <td>Name</td>
- *     <td>Default</td>
- *     <td>Description</td>
- *   </tr>
- *   <tr>
- *     <td></td>
- *     <td></td>
- *     <td>no parameters</td>
- *   </tr>
- * </table>
- *
- * Returns three values
- * <ol>
- * <li>ALogP  - Ghose-Crippen LogKow
- * <li>ALogP2
- * <li>AMR  - molar refractivity
- * </ol>
- * 
- * @author     Todd Martin
- * @cdk.module qsarmolecular
- * @cdk.svnrev  $Revision$
- * @cdk.set    qsar-descriptors
- * @cdk.keyword logP
- * @cdk.keyword lipophilicity
- * @cdk.keyword refractivity
- * @see org.openscience.cdk.tools.CDKHydrogenAdder
- * @see org.openscience.cdk.aromaticity.CDKHueckelAromaticityDetector
- */
-@TestClass("org.openscience.cdk.qsar.descriptors.molecular.ALOGPDescriptorTest")
-public class ALOGPDescriptor implements IMolecularDescriptor {
-    private LoggingTool logger;
-
-    IAtomContainer atomContainer;
-    IRingSet rs;
-    String[] fragment; // estate fragments for each atom
-
-    AtomicProperties ap; // needed to retrieve electronegativities
-
-    int[] frags = new int[121]; // counts of each type of fragment in the molecule
-    public int[] alogpfrag; // alogp fragments for each atom (used to see which atoms have missing fragments)
-    final static double[] fragval = new double[121];// coefficients for alogp model
-    static {
-        // fragments for ALOGP from Ghose et al., 1998
-        fragval[1] = -1.5603;
-        fragval[2] = -1.012;
-        fragval[3] = -0.6681;
-        fragval[4] = -0.3698;
-        fragval[5] = -1.788;
-        fragval[6] = -1.2486;
-        fragval[7] = -1.0305;
-        fragval[8] = -0.6805;
-        fragval[9] = -0.3858;
-        fragval[10] = 0.7555;
-        fragval[11] = -0.2849;
-        fragval[12] = 0.02;
-        fragval[13] = 0.7894;
-        fragval[14] = 1.6422;
-        fragval[15] = -0.7866;
-        fragval[16] = -0.3962;
-        fragval[17] = 0.0383;
-        fragval[18] = -0.8051;
-        fragval[19] = -0.2129;
-        fragval[20] = 0.2432;
-        fragval[21] = 0.4697;
-        fragval[22] = 0.2952;
-        fragval[23] = 0;
-        fragval[24] = -0.3251;
-        fragval[25] = 0.1492;
-        fragval[26] = 0.1539;
-        fragval[27] = 0.0005;
-        fragval[28] = 0.2361;
-        fragval[29] = 0.3514;
-        fragval[30] = 0.1814;
-        fragval[31] = 0.0901;
-        fragval[32] = 0.5142;
-        fragval[33] = -0.3723;
-        fragval[34] = 0.2813;
-        fragval[35] = 0.1191;
-        fragval[36] = -0.132;
-        fragval[37] = -0.0244;
-        fragval[38] = -0.2405;
-        fragval[39] = -0.0909;
-        fragval[40] = -0.1002;
-        fragval[41] = 0.4182;
-        fragval[42] = -0.2147;
-        fragval[43] = -0.0009;
-        fragval[44] = 0.1388;
-        fragval[45] = 0;
-        fragval[46] = 0.7341;
-        fragval[47] = 0.6301;
-        fragval[48] = 0.518;
-        fragval[49] = -0.0371;
-        fragval[50] = -0.1036;
-        fragval[51] = 0.5234;
-        fragval[52] = 0.6666;
-        fragval[53] = 0.5372;
-        fragval[54] = 0.6338;
-        fragval[55] = 0.362;
-        fragval[56] = -0.3567;
-        fragval[57] = -0.0127;
-        fragval[58] = -0.0233;
-        fragval[59] = -0.1541;
-        fragval[60] = 0.0324;
-        fragval[61] = 1.052;
-        fragval[62] = -0.7941;
-        fragval[63] = 0.4165;
-        fragval[64] = 0.6601;
-        fragval[65] = 0;
-        fragval[66] = -0.5427;
-        fragval[67] = -0.3168;
-        fragval[68] = 0.0132;
-        fragval[69] = -0.3883;
-        fragval[70] = -0.0389;
-        fragval[71] = 0.1087;
-        fragval[72] = -0.5113;
-        fragval[73] = 0.1259;
-        fragval[74] = 0.1349;
-        fragval[75] = -0.1624;
-        fragval[76] = -2.0585;
-        fragval[77] = -1.915;
-        fragval[78] = 0.4208;
-        fragval[79] = -1.4439;
-        fragval[80] = 0;
-        fragval[81] = 0.4797;
-        fragval[82] = 0.2358;
-        fragval[83] = 0.1029;
-        fragval[84] = 0.3566;
-        fragval[85] = 0.1988;
-        fragval[86] = 0.7443;
-        fragval[87] = 0.5337;
-        fragval[88] = 0.2996;
-        fragval[89] = 0.8155;
-        fragval[90] = 0.4856;
-        fragval[91] = 0.8888;
-        fragval[92] = 0.7452;
-        fragval[93] = 0.5034;
-        fragval[94] = 0.8995;
-        fragval[95] = 0.5946;
-        fragval[96] = 1.4201;
-        fragval[97] = 1.1472;
-        fragval[98] = 0;
-        fragval[99] = 0.7293;
-        fragval[100] = 0.7173;
-        fragval[101] = 0;
-        fragval[102] = -2.6737;
-        fragval[103] = -2.4178;
-        fragval[104] = -3.1121;
-        fragval[105] = 0;
-        fragval[106] = 0.6146;
-        fragval[107] = 0.5906;
-        fragval[108] = 0.8758;
-        fragval[109] = -0.4979;
-        fragval[110] = -0.3786;
-        fragval[111] = 1.5188;
-        fragval[112] = 1.0255;
-        fragval[113] = 0;
-        fragval[114] = 0;
-        fragval[115] = 0;
-        fragval[116] = -0.9359;
-        fragval[117] = -0.1726;
-        fragval[118] = -0.7966;
-        fragval[119] = 0.6705;
-        fragval[120] = -0.4801;
-    }
-
-    final static double[] refracval = new double[121]; // coefficients for refractivity model
-    static {
-        // fragments for AMR from Viswanadhan et al., 1989
-        refracval[1]=2.968;
-        refracval[2]=2.9116;
-        refracval[3]=2.8028;
-        refracval[4]=2.6205;
-        refracval[5]=3.015;
-        refracval[6]=2.9244;
-        refracval[7]=2.6329;
-        refracval[8]=2.504;
-        refracval[9]=2.377;
-        refracval[10]=2.5559;
-        refracval[11]=2.303;
-        refracval[12]=2.3006;
-        refracval[13]=2.9627;
-        refracval[14]=2.3038;
-        refracval[15]=3.2001;
-        refracval[16]=4.2654;
-        refracval[17]=3.9392;
-        refracval[18]=3.6005;
-        refracval[19]=4.487;
-        refracval[20]=3.2001;
-        refracval[21]=3.4825;
-        refracval[22]=4.2817;
-        refracval[23]=3.9556;
-        refracval[24]=3.4491;
-        refracval[25]=3.8821;
-        refracval[26]=3.7593;
-        refracval[27]=2.5009;
-        refracval[28]=2.5;
-        refracval[29]=3.0627;
-        refracval[30]=2.5009;
-        refracval[31]=0;
-        refracval[32]=2.6632;
-        refracval[33]=3.4671;
-        refracval[34]=3.6842;
-        refracval[35]=2.9372;
-        refracval[36]=4.019;
-        refracval[37]=4.777;
-        refracval[38]=3.9031;
-        refracval[39]=3.9964;
-        refracval[40]=3.4986;
-        refracval[41]=3.4997;
-        refracval[42]=2.7784;
-        refracval[43]=2.6267;
-        refracval[44]=2.5;
-        refracval[45]=0;
-        refracval[46]=0.8447;
-        refracval[47]=0.8939;
-        refracval[48]=0.8005;
-        refracval[49]=0.832;
-        refracval[50]=0.8;
-        refracval[51]=0.8188;
-        refracval[52]=0.9215;
-        refracval[53]=0.9769;
-        refracval[54]=0.7701;
-        refracval[55]=0;
-        refracval[56]=1.7646;
-        refracval[57]=1.4778;
-        refracval[58]=1.4429;
-        refracval[59]=1.6191;
-        refracval[60]=1.3502;
-        refracval[61]=1.945;
-        refracval[62]=0;
-        refracval[63]=0;
-        refracval[64]=11.1366;
-        refracval[65]=13.1149;
-        refracval[66]=2.6221;
-        refracval[67]=2.5;
-        refracval[68]=2.898;
-        refracval[69]=3.6841;
-        refracval[70]=4.2808;
-        refracval[71]=3.6189;
-        refracval[72]=2.5;
-        refracval[73]=2.7956;
-        refracval[74]=2.7;
-        refracval[75]=4.2063;
-        refracval[76]=4.0184;
-        refracval[77]=3.0009;
-        refracval[78]=4.7142;
-        refracval[79]=0;
-        refracval[80]=0;
-        refracval[81]=0.8725;
-        refracval[82]=1.1837;
-        refracval[83]=1.1573;
-        refracval[84]=0.8001;
-        refracval[85]=1.5013;
-        refracval[86]=5.6156;
-        refracval[87]=6.1022;
-        refracval[88]=5.9921;
-        refracval[89]=5.3885;
-        refracval[90]=6.1363;
-        refracval[91]=8.5991;
-        refracval[92]=8.9188;
-        refracval[93]=8.8006;
-        refracval[94]=8.2065;
-        refracval[95]=8.7352;
-        refracval[96]=13.9462;
-        refracval[97]=14.0792;
-        refracval[98]=14.073;
-        refracval[99]=12.9918;
-        refracval[100]=13.3408;
-        refracval[101]=0;
-        refracval[102]=0;
-        refracval[103]=0;
-        refracval[104]=0;
-        refracval[105]=0;
-        refracval[106]=7.8916;
-        refracval[107]=7.7935;
-        refracval[108]=9.4338;
-        refracval[109]=7.7223;
-        refracval[110]=5.7558;
-        refracval[111]=0;
-        refracval[112]=0;
-        refracval[113]=0;
-        refracval[114]=0;
-        refracval[115]=0;
-        refracval[116]=5.5306;
-        refracval[117]=5.5152;
-        refracval[118]=6.836;
-        refracval[119]=10.0101;
-        refracval[120]=5.2806;
-    }
-    
-    String UnassignedAtoms="";
-
-    double ALOGP = 0.0;
-    double AMR = 0.0;
-    double ALOGP2 = 0.0;
-    private static final String[] strings = new String[] {"ALogP", "ALogp2", "AMR"};
-
-
-    public ALOGPDescriptor() throws CDKException {
-        logger = new LoggingTool(this);
-
-        try {
-            ap = AtomicProperties.getInstance();
-        } catch (Exception e) {
-            logger.debug("Problem in accessing atomic properties. Can't calculate");
-            throw new CDKException("Problem in accessing atomic properties. Can't calculate");
-        }
-    }
-
-
-    private void findUnassignedAtoms() {
-        UnassignedAtoms="";
-
-        for (int i = 0; i <= atomContainer.getAtomCount() - 1; i++) {
-            if (alogpfrag[i]==0) UnassignedAtoms+=(i+1)+"("+fragment[i]+"),";
-        }
-    }
-
-
-
-
-    private double[] calculate(IAtomContainer atomContainer, String[] fragment, IRingSet rs) throws CDKException {
-        this.atomContainer = atomContainer;
-        this.fragment = fragment;
-        this.rs = rs;
-        ALOGP = 0.0;
-        AMR = 0.0;
-        ALOGP2 = 0.0;
-
-        alogpfrag = new int[atomContainer.getAtomCount()];
-
-        for (int i = 1; i <= 120; i++) {
-            frags[i] = 0;
-        }
-
-        for (int i = 0; i <= atomContainer.getAtomCount() - 1; i++) {
-
-            alogpfrag[i] = 0;
-            try {
-                // instead of calling hardcoded methods here, use retrospection
-                // and run all methods whos name start with 'calc' except for
-                // 'calculate'. Nice :)
-                Method[] methods = this.getClass().getDeclaredMethods();
-
-                if (fragment[i] instanceof String) {
-                    for (int j = 0; j <= methods.length - 1; j++) {
-                        Method method = methods[j];
-                        if (!method.getName().equals("calculate") && method.getName().startsWith("calc")) {
-
-                            Object[] objs = {i};
-                            //Object[] objs = { (int)(i) };
-                            method.invoke(this, objs);
-                        }
-                    }
-                }
-
-            } catch (Exception e) {
-                throw new CDKException(e.toString());
-            }
-        } // end i atom loop
-
-        logger.debug("\nFound fragments and frequencies ");
-
-        for (int i = 1; i <= 120; i++) {
-            ALOGP += fragval[i] * frags[i];
-            AMR += refracval[i] * frags[i];
-            if (frags[i] > 0) {
-                logger.debug("frag " + i + "  --> " + frags[i]);
-            }
-        }
-        ALOGP2 = ALOGP * ALOGP;
-
-        this.findUnassignedAtoms();
-
-        return new double[]{ALOGP, ALOGP2, AMR};
-
-    }
-
-    private void calcGroup001_005(int i) {
-        // C in CH3R
-        if (fragment[i].equals("SsCH3")) {
-            java.util.List ca = atomContainer.getConnectedAtomsList(atomContainer.getAtom(i));
-            int htype = getHAtomType(atomContainer.getAtom(i), ca);
-            for (int j = 0; j < ca.size(); j++)
-            {
-                if (((IAtom)ca.get(j)).getSymbol().equals("C")) {
-                    frags[1]++;
-                    alogpfrag[i] = 1;
-                }
-                else
-                    if (((IAtom)ca.get(j)).getSymbol().equals("H"))
-                    {
-                        frags[htype]++;
-                    }
-                    else
-                    {
-                        frags[5]++;
-                        alogpfrag[i] = 5;
-                    }
-            }
-        }
-
-    }
-
-    private void calcGroup002_006_007(int i) {
-        // C in CH2RX
-
-        if (fragment[i].equals("SssCH2")) {
-
-            java.util.List ca = atomContainer.getConnectedAtomsList(atomContainer.getAtom(i));
-            int htype = getHAtomType(atomContainer.getAtom(i), ca);
-            int CarbonCount = 0;
-            int HeteroCount = 0;
-            // logger.debug("here");
-            for (int j = 0; j < ca.size(); j++) {
-                if (((IAtom)ca.get(j)).getSymbol().equals("C"))
-                    CarbonCount++;
-                else
-                    if (((IAtom)ca.get(j)).getSymbol().equals("H"))
-                    {
-                        frags[htype]++;
-                    }
-                    else
-                        HeteroCount++;
-            }
-
-            if (CarbonCount == 2 && HeteroCount == 0) {
-                frags[2]++;
-                alogpfrag[i] = 2;
-            } else if (CarbonCount == 1 && HeteroCount == 1) {
-                frags[6]++;
-                alogpfrag[i] = 6;
-            } else if (CarbonCount == 0 && HeteroCount == 2) {
-                frags[7]++;
-                alogpfrag[i] = 7;
-            }
-        }
-    }
-
-    private void calcGroup003_008_009_010(int i) {
-
-        if (fragment[i].equals("SsssCH")) {
-
-            java.util.List ca = atomContainer.getConnectedAtomsList(atomContainer.getAtom(i));
-            int htype = getHAtomType(atomContainer.getAtom(i), ca);
-            int CarbonCount = 0;
-            int HeteroCount = 0;
-            // logger.debug("here");
-            for (int j = 0; j <= ca.size() - 1; j++) {
-                if (((IAtom)ca.get(j)).getSymbol().equals("C"))
-                    CarbonCount++;
-                else
-                    if (((IAtom)ca.get(j)).getSymbol().equals("H"))
-                    {
-                        frags[htype]++;
-                    }
-                    else
-                    HeteroCount++;
-            }
-
-            if (CarbonCount == 3 && HeteroCount == 0) {
-                frags[3]++;
-                alogpfrag[i] = 3;
-            } else if (CarbonCount == 2 && HeteroCount == 1) {
-                frags[8]++;
-                alogpfrag[i] = 8;
-            } else if (CarbonCount == 1 && HeteroCount == 2) {
-                frags[9]++;
-                alogpfrag[i] = 9;
-            } else if (CarbonCount == 0 && HeteroCount == 3) {
-                frags[10]++;
-                alogpfrag[i] = 10;
-            }
-        }
-    }
-
-    private void calcGroup004_011_to_014(int i) {
-        // C in CH2RX
-        if (fragment[i].equals("SssssC")) {
-            java.util.List ca = atomContainer.getConnectedAtomsList(atomContainer.getAtom(i));
-            int CarbonCount = 0;
-            int HeteroCount = 0;
-            // logger.debug("here");
-            for (int j = 0; j <= ca.size() - 1; j++) {
-                if (((IAtom)ca.get(j)).getSymbol().equals("C"))
-                    CarbonCount++;
-                else
-                    HeteroCount++;
-            }
-
-            if (CarbonCount == 4 && HeteroCount == 0) {
-                frags[4]++;
-                alogpfrag[i] = 4;
-            } else if (CarbonCount == 3 && HeteroCount == 1) {
-                frags[11]++;
-                alogpfrag[i] = 11;
-            } else if (CarbonCount == 2 && HeteroCount == 2) {
-                frags[12]++;
-                alogpfrag[i] = 12;
-            } else if (CarbonCount == 1 && HeteroCount == 3) {
-                frags[13]++;
-                alogpfrag[i] = 13;
-            } else if (CarbonCount == 0 && HeteroCount == 4) {
-                frags[14]++;
-                alogpfrag[i] = 14;
-            }
-        }
-    }
-
-    private void calcGroup015(int i) {
-        if (fragment[i].equals("SdCH2")) {
-            frags[15]++;
-            alogpfrag[i] = 15;
-            int htype = getHAtomType(atomContainer.getAtom(i), null);
-            frags[htype]+=2;
-        }
-    }
-
-    private void calcGroup016_018_036_037(int i) {
-
-        IAtom ai = atomContainer.getAtom(i);
-        if (!fragment[i].equals("SdsCH"))
-            return;
-
-        java.util.List ca = atomContainer.getConnectedAtomsList(ai);
-        int htype = getHAtomType(atomContainer.getAtom(i), ca);
-        frags[htype]++;
-
-        boolean HaveCdX = false;
-        boolean HaveCsX = false;
-        boolean HaveCsAr = false;
-
-        for (int j = 0; j <= ca.size() - 1; j++) {
-            if (((IAtom)ca.get(j)).getSymbol().equals("H"))
-                continue;
-
-            if (atomContainer.getBond(ai, ((IAtom)ca.get(j))).getOrder() == IBond.Order.SINGLE) {
-                if (!((IAtom)ca.get(j)).getSymbol().equals("C")) {
-                    HaveCsX = true;
-                }
-
-                if (((IAtom)ca.get(j)).getFlag(CDKConstants.ISAROMATIC)) {
-                    HaveCsAr = true;
-                }
-
-            } else if (atomContainer.getBond(ai, ((IAtom)ca.get(j))).getOrder() == IBond.Order.DOUBLE) {
-                if (!((IAtom)ca.get(j)).getSymbol().equals("C")) {
-                    HaveCdX = true;
-                }
-            }
-        }
-
-        if (HaveCdX) {
-            if (HaveCsAr) {
-                frags[37]++;
-                alogpfrag[i] = 37;
-            } else {
-                frags[36]++;
-                alogpfrag[i] = 36;
-            }
-        } else {
-            if (HaveCsX) {
-                frags[18]++;
-                alogpfrag[i] = 18;
-            } else {
-                frags[16]++;
-                alogpfrag[i] = 16;
-            }
-        }
-    }
-
-    private void calcGroup017_019_020_038_to_041(int i) {
-
-        IAtom ai = atomContainer.getAtom(i);
-
-        if (!fragment[i].equals("SdssC"))
-            return;
-
-        java.util.List ca = atomContainer.getConnectedAtomsList(ai);
-
-        int RCount = 0;
-        int XCount = 0;
-        boolean HaveCdX = false;
-        int AliphaticCount = 0;
-        int AromaticCount = 0;
-
-        for (int j = 0; j <= ca.size() - 1; j++) {
-            if (atomContainer.getBond(ai, ((IAtom)ca.get(j))).getOrder() == IBond.Order.SINGLE) {
-                if (((IAtom)ca.get(j)).getSymbol().equals("C")) {
-                    RCount++;
-                } else {
-                    XCount++;
-                }
-
-                if (!((IAtom)ca.get(j)).getFlag(CDKConstants.ISAROMATIC)) {
-                    AliphaticCount++;
-                } else {
-                    AromaticCount++;
-                }
-
-            } else if (atomContainer.getBond(ai, ((IAtom)ca.get(j))).getOrder() == IBond.Order.DOUBLE) {
-                if (!((IAtom)ca.get(j)).getSymbol().equals("C")) {
-                    HaveCdX = true;
-                }
-            }
-        }
-
-        if (HaveCdX) {
-            if (AromaticCount >= 1) { // Ar-C(=X)-R
-                // TODO: add code to check if have R or X for nonaromatic
-                // attachment to C?
-                // if we do this check we would have missing fragment for
-                // Ar-C(=X)-X
-                // TODO: which fragment to use if we have Ar-C(=X)-Ar? Currently
-                // this frag is used
-
-                frags[39]++;
-                alogpfrag[i] = 39;
-            } else if (AromaticCount == 0) {
-                if (RCount == 1 && XCount == 1) {
-                    frags[40]++;
-                    alogpfrag[i] = 40;
-                } else if (RCount == 0 && XCount == 2) {
-                    frags[41]++;
-                    alogpfrag[i] = 41;
-                } else {
-                    frags[38]++;
-                    alogpfrag[i] = 38;
-                }
-
-            }
-
-        } else {
-            if (RCount == 2 && XCount == 0) {
-                frags[17]++;
-                alogpfrag[i] = 17;
-            } else if (RCount == 1 && XCount == 1) {
-                frags[19]++;
-                alogpfrag[i] = 19;
-            } else if (RCount == 0 && XCount == 2) {
-                frags[20]++;
-                alogpfrag[i] = 20;
-            }
-        }
-
-    }
-
-    private void calcGroup021_to_023_040(int i) {
-
-        java.util.List ca = atomContainer.getConnectedAtomsList(atomContainer.getAtom(i));
-        IAtom ai = atomContainer.getAtom(i);
-
-        if (fragment[i].equals("StCH")) {
-            frags[21]++;
-            alogpfrag[i] = 21;
-            int htype = getHAtomType(atomContainer.getAtom(i), ca);
-            frags[htype]++;
-        } else if (fragment[i].equals("SddC")) {
-            if (((IAtom)ca.get(0)).getSymbol().equals("C") && ((IAtom)ca.get(1)).getSymbol().equals("C")) {// R==C==R
-                frags[22]++;
-                alogpfrag[i] = 22;
-            } else if (!((IAtom)ca.get(0)).getSymbol().equals("C")
-                    && !((IAtom)ca.get(1)).getSymbol().equals("C")) {// X==C==X
-                frags[40]++;
-                alogpfrag[i] = 40;
-            }
-        } else if (fragment[i].equals("StsC")) {
-
-            boolean HaveCtX = false;
-            boolean HaveCsX = false;
-
-            for (int j = 0; j <= ca.size() - 1; j++) {
-                if (atomContainer.getBond(ai, ((IAtom)ca.get(j))).getOrder() == IBond.Order.SINGLE) {
-                    if (!((IAtom)ca.get(j)).getSymbol().equals("C")) {
-                        HaveCsX = true;
-                    }
-                } else if (atomContainer.getBond(ai, ((IAtom)ca.get(j))).getOrder() == IBond.Order.TRIPLE) {
-                    if (!((IAtom)ca.get(j)).getSymbol().equals("C")) {
-                        HaveCtX = true;
-                    }
-                }
-            }
-
-            if (HaveCtX && !HaveCsX) {
-                frags[40]++;
-                alogpfrag[i] = 40;
-            } else if (HaveCsX) {// #C-X
-                frags[23]++;
-                alogpfrag[i] = 23;
-            } else if (!HaveCsX) { // #C-R
-                frags[22]++;
-                alogpfrag[i] = 22;
-            }
-        }
-    }
-
-    private void calcGroup024_027_030_033_042(int i)
-    {
-        // 24: C in R--CH--R
-        // 27: C in R--CH--X
-        // 30: C in X--CH--X
-        // 33: C in R--CH...X
-        // 42: C in X--CH...X
-
-        if (!fragment[i].equals("SaaCH"))
-            return;
-        // logger.debug("here");
-        //IAtom ai = atomContainer.getAtom(i);
-        java.util.List ca = atomContainer.getConnectedAtomsList(atomContainer.getAtom(i));
-        int htype = getHAtomType(atomContainer.getAtom(i), ca);
-        frags[htype]++;
-        IAtom ca0;
-        IAtom ca1;
-        //Determinig which neigbour is the H atom
-        if (((IAtom)ca.get(0)).getSymbol().equals("H"))
-        {
-            ca0 = (IAtom)ca.get(1);
-            ca1 = (IAtom)ca.get(2);
-        }
-        else
-        {
-            if (((IAtom)ca.get(1)).getSymbol().equals("H"))
-            {
-                ca0 = (IAtom)ca.get(0);
-                ca1 = (IAtom)ca.get(2);
-            }
-            else
-            {
-                ca0 = (IAtom)ca.get(0);
-                ca1 = (IAtom)ca.get(1);
-            }
-        }
-
-
-        if (ca0.getSymbol().equals("C") && ca1.getSymbol().equals("C")) {
-            frags[24]++;
-            alogpfrag[i] = 24;
-            return;
-        }
-
-        // check if both hetero atoms have at least one double bond
-        java.util.List bonds = atomContainer.getConnectedBondsList(ca0);
-        boolean HaveDouble1 = false;
-        for (int k = 0; k <= bonds.size() - 1; k++)
-        {
-            if (((IBond)bonds.get(k)).getOrder() == IBond.Order.DOUBLE) {
-                HaveDouble1 = true;
-                break;
-            }
-        }
-
-        bonds = atomContainer.getConnectedBondsList(ca1);
-        boolean HaveDouble2 = false;
-        for (int k = 0; k <= bonds.size() - 1; k++) {
-            if (((IBond)bonds.get(k)).getOrder() == IBond.Order.DOUBLE) {
-                HaveDouble2 = true;
-                break;
-            }
-        }
-
-        if (!(ca0).getSymbol().equals("C") && !((IAtom)ca.get(1)).getSymbol().equals("C")) {
-            if (HaveDouble1 && HaveDouble2) { // X--CH--X
-                frags[30]++;
-                alogpfrag[i] = 30;
-            } else { // X--CH...X
-                frags[42]++;
-                alogpfrag[i] = 42;
-            }
-
-        } else if (ca0.getSymbol().equals("C") && !ca1.getSymbol().equals("C")
-                || (!ca0.getSymbol().equals("C") && ca1.getSymbol().equals("C"))) {
-
-            if (HaveDouble1 && HaveDouble2) { // R--CH--X
-                frags[27]++;
-                alogpfrag[i] = 27;
-            } else {// R--CH...X
-                frags[33]++;
-                alogpfrag[i] = 33;
-
-            }
-        }
-    }
-
-    private void calcGroup025_026_028_029_031_032_034_035_043_044(int i) {
-        // 25: R--CR--R
-        // 26: R--CX--R
-        // 28: R--CR--X
-        // 29: R--CX--X
-        // 31: X--CR--X
-        // 32: X--CX--X
-        // 34: X--CR...X
-        // 35: X--CX...X
-        // 43: X--CR...X
-        // 43: X--CX...X
-
-        if (!fragment[i].equals("SsaaC") && !fragment[i].equals("SaaaC"))
-            return;
-
-        IAtom ai = atomContainer.getAtom(i);
-        java.util.List ca = atomContainer.getConnectedAtomsList(atomContainer.getAtom(i));
-
-        IAtom[] sameringatoms = new IAtom[2];
-        IAtom nonringatom = atomContainer.getBuilder().newAtom();
-
-        int sameringatomscount = 0;
-        for (int j = 0; j <= ca.size() - 1; j++) {
-            if (inSameAromaticRing(atomContainer, ai, ((IAtom)ca.get(j)), rs)) {
-                sameringatomscount++;
-            }
-
-        }
-
-        if (sameringatomscount == 2) {
-            int count = 0;
-            for (int j = 0; j <= ca.size() - 1; j++) {
-                if (inSameAromaticRing(atomContainer, ai, ((IAtom)ca.get(j)), rs)) {
-                    sameringatoms[count] = (IAtom)ca.get(j);
-                    count++;
-                } else {
-                    nonringatom = (IAtom)ca.get(j);
-                }
-
-            }
-        } else { // sameringsatomscount==3
-            // arbitrarily assign atoms: (no way to decide consistently)
-            sameringatoms[0] = (IAtom)ca.get(0);
-            sameringatoms[1] = (IAtom)ca.get(1);
-            nonringatom = (IAtom)ca.get(2);
-        }
-
-        // check if both hetero atoms have at least one double bond
-        java.util.List bonds = atomContainer.getConnectedBondsList(sameringatoms[0]);
-
-        boolean HaveDouble1 = false;
-
-        for (int k = 0; k <= bonds.size() - 1; k++) {
-            if (((IBond)bonds.get(k)).getOrder() == IBond.Order.DOUBLE) {
-                HaveDouble1 = true;
-                break;
-            }
-
-        }
-
-        bonds = atomContainer.getConnectedBondsList(sameringatoms[1]);
-
-        boolean HaveDouble2 = false;
-
-        for (int k = 0; k <= bonds.size() - 1; k++) {
-            if (((IBond)bonds.get(k)).getOrder() == IBond.Order.DOUBLE) {
-                HaveDouble2 = true;
-                break;
-            }
-
-        }
-
-        if (!sameringatoms[0].getSymbol().equals("C")
-                && !sameringatoms[1].getSymbol().equals("C")) {
-            if (HaveDouble1 && HaveDouble2) { // X--CR--X
-                if (nonringatom.getSymbol().equals("C")) {
-                    frags[31]++;
-                    alogpfrag[i] = 31;
-                } else { // X--CX--X
-                    frags[32]++;
-                    alogpfrag[i] = 32;
-                }
-
-            } else {
-
-                if (nonringatom.getSymbol().equals("C")) { // X--CR..X
-                    frags[43]++;
-                    alogpfrag[i] = 43;
-
-                } else { // X--CX...X
-                    frags[44]++;
-                    alogpfrag[i] = 44;
-                }
-
-            }
-        } else if (sameringatoms[0].getSymbol().equals("C")
-                && sameringatoms[1].getSymbol().equals("C")) {
-
-            if (nonringatom.getSymbol().equals("C")) {// R--CR--R
-                frags[25]++;
-                alogpfrag[i] = 25;
-            } else { // R--CX--R
-                frags[26]++;
-                alogpfrag[i] = 26;
-            }
-
-        } else if ((sameringatoms[0].getSymbol().equals("C") && !sameringatoms[1]
-                .getSymbol().equals("C"))
-                || (!sameringatoms[0].getSymbol().equals("C") && sameringatoms[1]
-                        .getSymbol().equals("C"))) {
-
-            if (HaveDouble1 && HaveDouble2) { // R--CR--X
-                if (nonringatom.getSymbol().equals("C")) {
-                    frags[28]++;
-                    alogpfrag[i] = 28;
-                } else { // R--CX--X
-                    frags[29]++;
-                    alogpfrag[i] = 29;
-                }
-
-            } else {
-
-                if (nonringatom.getSymbol().equals("C")) { // R--CR..X
-                    frags[34]++;
-                    alogpfrag[i] = 34;
-
-                } else { // R--CX...X
-                    frags[35]++;
-                    alogpfrag[i] = 35;
-                }
-            }
-        }
-    }
-
-
-    private int getHAtomType(IAtom ai, java.util.List connectedAtoms)
-    {
-        //ai is the atom connected to a H atoms.
-        //ai environment determines what is the H atom type
-        //This procedure is applied only for carbons
-        //i.e. H atom type 50 is never returned
-
-        java.util.List ca;
-        if (connectedAtoms == null)
-            ca = atomContainer.getConnectedAtomsList(ai);
-        else
-            ca = connectedAtoms;
-
-        // first check for alpha carbon:
-        if (ai.getSymbol().equals("C") && !ai.getFlag(CDKConstants.ISAROMATIC)) {
-            for (int j = 0; j <= ca.size() - 1; j++)
-            {
-                if (atomContainer.getBond(ai, ((IAtom)ca.get(j))).getOrder() == IBond.Order.SINGLE && ((IAtom)ca.get(j)).getSymbol().equals("C")) { // single bonded
-                    java.util.List ca2 = atomContainer.getConnectedAtomsList((IAtom)ca.get(j));
-
-                    for (int k = 0; k <= ca2.size() - 1; k++)
-                    {
-                        IAtom ca2k = (IAtom)ca2.get(k);
-                        if (!ca2k.getSymbol().equals("C"))
-                        {
-                            if (atomContainer.getBond(((IAtom)ca.get(j)), ca2k).getOrder() != IBond.Order.SINGLE)
-                                return 51;
-
-                            if (((IAtom)ca.get(j)).getFlag(CDKConstants.ISAROMATIC)
-                                    && ca2k.getFlag(CDKConstants.ISAROMATIC)) {
-                                if (inSameAromaticRing(atomContainer, ((IAtom)ca.get(j)), ca2k,	rs))
-                                {
-                                    return 51;
-                                }
-                            }
-                        } // end !ca2[k].getSymbol().equals("C"))
-                    } // end k loop
-                } // end if (atomContainer.getBond(ai, ((IAtom)ca.get(j))).getOrder() == IBond.Order.SINGLE) {
-            }// end j loop
-        } // end if(ai.getSymbol().equals("C") && !ai.getFlag(CDKConstants.ISAROMATIC))
-
-        java.util.List bonds = atomContainer.getConnectedBondsList(ai);
-        int doublebondcount = 0;
-        int triplebondcount = 0;
-        String hybrid = "";
-
-        for (int j = 0; j <= bonds.size() - 1; j++)
-        {
-            if (((IBond)bonds.get(j)).getOrder() == IBond.Order.DOUBLE)
-                doublebondcount++;
-            else
-                if (((IBond)bonds.get(j)).getOrder() == IBond.Order.TRIPLE)
-                    triplebondcount++;
-        }
-
-        if (doublebondcount == 0 && triplebondcount == 0)
-            hybrid = "sp3";
-        else
-            if (doublebondcount == 1 && triplebondcount == 0)
-                hybrid = "sp2";
-            else
-                if (doublebondcount == 2 || triplebondcount == 1)
-                    hybrid = "sp";
-        int OxNum = 0;
-        int XCount = 0;
-
-        for (int j = 0; j <= ca.size() - 1; j++)
-        {
-            //String s = ((IAtom)ca.get(j)).getSymbol();
-            // if (s.equals("F") || s.equals("O") || s.equals("Cl")
-            // || s.equals("Br") || s.equals("N") || s.equals("S"))
-            if (ap.getNormalizedElectronegativity(((IAtom)ca.get(j)).getSymbol()) > 1)
-            {
-                java.util.List bonds2 = atomContainer.getConnectedBondsList(((IAtom)ca.get(j)));
-                boolean HaveDouble = false;
-                for (int k = 0; k <= bonds2.size() - 1; k++)
-                {
-                    if (((IBond)bonds2.get(k)).getOrder() == IBond.Order.DOUBLE)
-                    {
-                        HaveDouble = true;
-                        break;
-                    }
-                }
-                if (HaveDouble && ((IAtom)ca.get(j)).getSymbol().equals("N"))
-                    OxNum += 2; // C-N bond order for pyridine type N's is considered to be 2
-                else
-                    OxNum += BondManipulator.destroyBondOrder(atomContainer.getBond(ai, ((IAtom)ca.get(j))).getOrder());
-            }
-            java.util.List ca2 = atomContainer.getConnectedAtomsList(((IAtom)ca.get(j)));
-
-            for (int k = 0; k <= ca2.size() - 1; k++)
-            {
-                String s2 = ((IAtom)ca2.get(k)).getSymbol();
-                if (!s2.equals("C"))
-                    XCount++;
-            }
-        }// end j loop
-
-        if (OxNum == 0)
-        {
-            if (hybrid.equals("sp3"))
-            {
-                if (XCount == 0)
-                    return 46;
-                else if (XCount == 1)
-                    return 52;
-                else if (XCount == 2)
-                    return 53;
-                else if (XCount == 3)
-                    return 54;
-                else if (XCount >= 4)
-                    return 55;
-            }
-            else if (hybrid.equals("sp2"))
-                return 47;
-        }
-        else if (OxNum == 1 && hybrid.equals("sp3"))
-            return 47;
-        else if ((OxNum == 2 && hybrid.equals("sp3"))
-                || (OxNum == 1 && hybrid.equals("sp2"))
-                || (OxNum == 0 && hybrid.equals("sp")))
-            return 48;
-        else if ((OxNum == 3 && hybrid.equals("sp3"))
-                || (OxNum >= 2 && hybrid.equals("sp2"))
-                || (OxNum >= 1 && hybrid.equals("sp")))
-            return 49;
-
-        return(0);
-    }
-
-    private void calcGroup056_57(int i) {
-        // 56: O in =O
-        // 57: O in phenol, enol, and carboxyl
-        // enol : compound containing a hydroxyl group bonded to a carbon atom
-        // that in turn forms a double bond with another carbon atom.
-        // enol = HO-C=C-
-        // carboxyl= HO-C(=O)-
-
-        if (!fragment[i].equals("SsOH"))
-            return;
-        java.util.List ca = atomContainer.getConnectedAtomsList(atomContainer.getAtom(i));
-        frags[50]++; //H atom attached to a hetero atom
-
-        IAtom ca0 = (IAtom)ca.get(0);
-        if (ca0.getSymbol().equals("H"))
-            ca0 = (IAtom)ca.get(1);
-
-        if (ca0.getFlag(CDKConstants.ISAROMATIC)) { // phenol
-            frags[57]++;
-            alogpfrag[i] = 57;
-            return;
-        }
-
-        java.util.List ca2 = atomContainer.getConnectedAtomsList(ca0);
-        for (int j = 0; j <= ca2.size() - 1; j++) {
-            if (atomContainer.getBond((IAtom)ca2.get(j), ca0).getOrder() == IBond.Order.DOUBLE) {
-                frags[57]++;
-                alogpfrag[i] = 57;
-                return;
-            }
-        }
-        frags[56]++;
-        alogpfrag[i] = 56;
-    }
-
-    private void calcGroup058_61(int i) {
-        java.util.List ca = atomContainer.getConnectedAtomsList(atomContainer.getAtom(i));
-
-        // 58: O in =O
-        // 61: --O in nitro, N-oxides
-        // 62: O in O-
-        IAtom ca0 = (IAtom)ca.get(0);
-
-        if (fragment[i].equals("SsOm")) {
-
-            if (ca0.getSymbol().equals("N") && ca0.getFormalCharge() == 1) {
-                frags[61]++;
-                alogpfrag[i] = 61;
-            } else {
-                frags[62]++;
-                alogpfrag[i] = 62;
-            }
-
-        } else if (fragment[i].equals("SdO")) {
-            if (ca0.getSymbol().equals("N") && ca0.getFormalCharge() == 1) {
-                frags[61]++;
-                alogpfrag[i] = 61;
-            } else {
-                frags[58]++;
-                alogpfrag[i] = 58;
-            }
-        }
-
-    }
-
-    private void calcGroup059_060_063(int i) {
-        // O in Al-O-Ar, Ar2O, R...O...R, ROC=X
-        // ... = aromatic single bonds
-        if (!fragment[i].equals("SssO") && !fragment[i].equals("SaaO"))
-            return;
-
-        // Al-O-Ar, Ar2O
-        java.util.List ca = atomContainer.getConnectedAtomsList(atomContainer.getAtom(i));
-        IAtom ca0 = (IAtom)ca.get(0);
-        IAtom ca1 = (IAtom)ca.get(1);
-
-        if (fragment[i].equals("SssO")) {
-            if (ca0.getFlag(CDKConstants.ISAROMATIC)
-                    || ca1.getFlag(CDKConstants.ISAROMATIC)) {
-                frags[60]++;
-                alogpfrag[i] = 60;
-
-            } else {
-
-                for (int j = 0; j <= ca.size() - 1; j++) {
-                    // if (((IAtom)ca.get(j)).getSymbol().equals("C")) { // for malathion
-                    // O-P(=S)
-                    // was considered to count as group 60
-
-                    java.util.List ca2 = atomContainer.getConnectedAtomsList(((IAtom)ca.get(j)));
-                    for (int k = 0; k <= ca2.size() - 1; k++) {
-                        if (atomContainer.getBond(((IAtom)ca.get(j)), (IAtom)ca2.get(k)).getOrder() == IBond.Order.DOUBLE) {
-                            if (!((IAtom)ca2.get(k)).getSymbol().equals("C")) {
-                                frags[60]++;
-                                alogpfrag[i] = 60;
-                                return;
-                            }
-                        }
-                    }
-
-                } // end j ca loop
-
-                if (ca0.getSymbol().equals("O")
-                        || ca1.getSymbol().equals("O")) {
-                    frags[63]++;
-                    alogpfrag[i] = 63;
-                } else {
-                    frags[59]++;
-                    alogpfrag[i] = 59;
-
-                }
-
-            }
-        } else if (fragment[i].equals("SaaO")) {
-            frags[60]++;
-            alogpfrag[i] = 60;
-        }
-
-    }
-
-    private void calcGroup066_to_079(int i)
-    {
-        int NAr = 0;
-        int NAl = 0;
-        IAtom ai = atomContainer.getAtom(i);
-        if (!ai.getSymbol().equals("N"))
-            return;
-        java.util.List ca = atomContainer.getConnectedAtomsList(atomContainer.getAtom(i));
-        //IAtom ca0 = (IAtom)ca.get(0);
-        //IAtom ca1 = (IAtom)ca.get(1);
-
-        for (int j = 0; j <= ca.size() - 1; j++)
-        {
-            if (((IAtom)ca.get(j)).getSymbol().equals("H"))
-                continue;
-            if (((IAtom)ca.get(j)).getFlag(CDKConstants.ISAROMATIC))
-                NAr++;
-            else
-                NAl++;
-        }
-
-        // first check if have RC(=O)N or NX=X
-        for (int j = 0; j <= ca.size() - 1; j++)
-        {
-            if (((IAtom)ca.get(j)).getSymbol().equals("H"))
-                continue;
-            java.util.List ca2 = atomContainer.getConnectedAtomsList((IAtom)ca.get(j));
-            for (int k = 0; k <= ca2.size() - 1; k++) {
-                IAtom ca2k = (IAtom)ca2.get(k);
-                if (atomContainer.getAtomNumber(ca2k) != i) {
-                    if (!ca2k.getSymbol().equals("C")) {
-                        if (!ca2k.getFlag(CDKConstants.ISAROMATIC)
-                                && !((IAtom)ca.get(j)).getFlag(CDKConstants.ISAROMATIC)
-                                && !ai.getFlag(CDKConstants.ISAROMATIC)) {
-                            if (atomContainer.getBond(((IAtom)ca.get(j)), ca2k).getOrder() == IBond.Order.DOUBLE) {
-                                frags[72]++;
-                                alogpfrag[i] = 72;
-                                return;
-                            }
-                        }
-                    }
-                }
-            }
-        }
-
-        if (fragment[i].equals("SsNH2"))
-        {
-            IAtom ca0 = null;
-            //Find which neigbpur is not the hydrogen atom
-            for (int j = 0; j <= ca.size() - 1; j++)
-            {
-                if (((IAtom)ca.get(j)).getSymbol().equals("H"))
-                    continue;
-                else
-                {
-                    ca0 = (IAtom)ca.get(j);
-                    break;
-                }
-            }
-            if (ca0.getFlag(CDKConstants.ISAROMATIC)
-                    || !ca0.getSymbol().equals("C"))
-            {
-                frags[69]++;
-                alogpfrag[i] = 69;
-            }
-            else
-            {
-                frags[66]++;
-                alogpfrag[i] = 66;
-            }
-            frags[50]+=2; //H atom attached to a hetero atom
-        }
-        else if (fragment[i].equals("SaaNH") || fragment[i].equals("SsaaN"))
-        { // R...NH...R
-            frags[73]++;
-            alogpfrag[i] = 73;
-            if (fragment[i].equals("SaaNH"))
-                frags[50]++; //H atom attached to a hetero atom
-        }
-        else if (fragment[i].equals("SssNH"))
-        {
-            if (NAr == 2 && NAl == 0) { // Ar2NH
-                frags[73]++;
-                alogpfrag[i] = 73;
-            } else if (NAr == 1 && NAl == 1) { // Ar-NH-Al
-                frags[70]++;
-                alogpfrag[i] = 70;
-
-            } else if (NAr == 0 && NAl == 2) { // Al2NH
-                frags[67]++;
-                alogpfrag[i] = 67;
-            }
-            frags[50]++; //H atom attached to a hetero atom
-        }
-        else if (fragment[i].equals("SsssN"))
-        {
-            if ((NAr == 3 && NAl == 0) || (NAr == 2 && NAl == 1)) { // Ar3N &
-                // Ar2NAl
-                frags[73]++;
-                alogpfrag[i] = 73;
-            } else if (NAr == 1 && NAl == 2) {
-                frags[71]++;
-                alogpfrag[i] = 71;
-            } else if (NAr == 0 && NAl == 3) {
-                frags[68]++;
-                alogpfrag[i] = 68;
-            }
-        }
-        else if (fragment[i].equals("SaaN"))
-        {
-            frags[75]++;
-            alogpfrag[i] = 75;
-        }
-        else if (fragment[i].equals("SssdNp"))
-        {
-            boolean HaveSsOm = false;
-            boolean HaveSdO = false;
-            boolean Ar = false;
-
-            for (int j = 0; j <= ca.size() - 1; j++) {
-                if (fragment[atomContainer.getAtomNumber(((IAtom)ca.get(j)))].equals("SsOm")) {
-                    HaveSsOm = true;
-                } else if (fragment[atomContainer.getAtomNumber(((IAtom)ca.get(j)))].equals("SdO")) {
-                    HaveSdO = true;
-                } else {
-                    if (((IAtom)ca.get(j)).getFlag(CDKConstants.ISAROMATIC)) {
-                        Ar = true;
-                    }
-                }
-            }
-
-            if (HaveSsOm && HaveSdO && Ar) {
-                frags[76]++;
-                alogpfrag[i] = 76;
-            } else if (HaveSsOm && HaveSdO && !Ar) {
-                frags[77]++;
-                alogpfrag[i] = 77;
-            } else {
-                frags[79]++;
-                alogpfrag[i] = 79;
-            }
-
-        }
-        else if (fragment[i].equals("StN"))
-        {
-            IAtom ca0 = (IAtom)ca.get(0);
-            if (ca0.getSymbol().equals("C")) { // R#N
-                frags[74]++;
-                alogpfrag[i] = 74;
-            }
-        }
-        else if (fragment[i].equals("SdNH") || fragment[i].equals("SdsN"))
-        {
-            // test for RO-NO
-            if (fragment[i].equals("SdsN"))
-            {
-                IAtom ca0 = (IAtom)ca.get(0);
-                IAtom ca1 = (IAtom)ca.get(1);
-                if (ca0.getSymbol().equals("O")
-                        && ca1.getSymbol().equals("O")) {
-                    frags[76]++;
-                    alogpfrag[i] = 76;
-                    return;
-                }
-            }
-
-            boolean flag1 = false;
-            boolean flag2 = false;
-
-            for (int j = 0; j <= ca.size() - 1; j++)
-            {
-                if (((IAtom)ca.get(j)).getSymbol().equals("H"))
-                    continue;
-                if (atomContainer.getBond(ai, ((IAtom)ca.get(j))).getOrder() == IBond.Order.DOUBLE)
-                {
-                    if (((IAtom)ca.get(j)).getSymbol().equals("C")) {
-                        frags[74]++;
-                        alogpfrag[i] = 74;
-                        return;
-                    } else {
-                        flag1 = true;
-                    }
-                } else
-                {
-                    if (!((IAtom)ca.get(j)).getSymbol().equals("C")
-                            || ((IAtom)ca.get(j)).getFlag(CDKConstants.ISAROMATIC)) {
-                        flag2 = true;
-                    }
-                }
-
-                if (flag1 && flag2)
-                { // X-N=X or Ar-N=X
-                    frags[78]++;
-                    alogpfrag[i] = 78;
-                } else
-                {
-                    //logger.debug("missing group: R-N=X");
-                }
-            }
-
-            if (fragment[i].equals("SdNH"))
-                frags[50]++; //H atom attached to a hetero atom
-        }
-        else if (fragment[i].indexOf("p") > -1)
-        {
-            frags[79]++;
-            alogpfrag[i] = 79;
-        }
-
-        // TODO add code for R--N(--R)--O
-        // first need to have program correctly read in structures with this
-        // fragment (pyridine-n-oxides)
-    }
-
-    private void calcGroup081_to_085(int i) {
-
-        if (!fragment[i].equals("SsF"))
-            return;
-
-        java.util.List ca = atomContainer.getConnectedAtomsList(atomContainer.getAtom(i));
-        IAtom ca0 = (IAtom)ca.get(0);
-
-        java.util.List bonds = atomContainer.getConnectedBondsList(ca0);
-
-        int doublebondcount = 0;
-        int triplebondcount = 0;
-
-        String hybrid = "";
-
-        for (int j = 0; j <= bonds.size() - 1; j++) {
-            IBond bj = (IBond)bonds.get(j);
-            if (bj.getOrder() == IBond.Order.DOUBLE) {
-                doublebondcount++;
-            }
-
-            else if (bj.getOrder() == IBond.Order.TRIPLE) {
-                triplebondcount++;
-            }
-
-        }
-
-        if (doublebondcount == 0 && triplebondcount == 0) {
-            hybrid = "sp3";
-        } else if (doublebondcount == 1) {
-            hybrid = "sp2";
-        } else if (doublebondcount == 2 || triplebondcount == 1) {
-            hybrid = "sp";
-        }
-
-        java.util.List ca2 = atomContainer.getConnectedAtomsList(ca0);
-
-        int OxNum = 0;
-
-        for (int j = 0; j <= ca2.size() - 1; j++) {
-            IAtom ca2j = (IAtom)ca2.get(j);
-            String s = ca2j.getSymbol();
-
-            // // F,O,Cl,Br,N
-
-            // if (s.equals("F") || s.equals("O") || s.equals("Cl")
-            // || s.equals("Br") || s.equals("N") || s.equals("S"))
-
-            if (ap.getNormalizedElectronegativity(ca2j.getSymbol()) > 1) {
-                OxNum += BondManipulator.destroyBondOrder(atomContainer.getBond(ca0, ca2j).getOrder());
-            }
-
-        }
-
-        if (hybrid.equals("sp3") && OxNum == 1) {
-            frags[81]++;
-            alogpfrag[i] = 81;
-        } else if (hybrid.equals("sp3") && OxNum == 2) {
-            frags[82]++;
-            alogpfrag[i] = 82;
-        } else if (hybrid.equals("sp3") && OxNum == 3) {
-            frags[83]++;
-            alogpfrag[i] = 83;
-        } else if (hybrid.equals("sp2") && OxNum == 1) {
-            frags[84]++;
-            alogpfrag[i] = 84;
-        } else if ((hybrid.equals("sp2") && OxNum > 1)
-                || (hybrid.equals("sp") && OxNum >= 1)
-                || (hybrid.equals("sp3") && OxNum == 4)
-                || !ca0.getSymbol().equals("C")) {
-            frags[85]++;
-            alogpfrag[i] = 85;
-        }
-
-    }
-
-    private void calcGroup086_to_090(int i) {
-
-        if (!fragment[i].equals("SsCl"))
-            return;
-
-        java.util.List ca = atomContainer.getConnectedAtomsList(atomContainer.getAtom(i));
-        IAtom ca0 = (IAtom)ca.get(0);
-
-        java.util.List bonds = atomContainer.getConnectedBondsList(ca0);
-
-        int doublebondcount = 0;
-        int triplebondcount = 0;
-
-        String hybrid = "";
-
-        for (int j = 0; j <= bonds.size() - 1; j++) {
-            IBond bj = (IBond)bonds.get(j);
-            if (bj.getOrder() == IBond.Order.DOUBLE) {
-                doublebondcount++;
-            }
-
-            else if (bj.getOrder() == IBond.Order.TRIPLE) {
-                triplebondcount++;
-            }
-
-        }
-
-        if (doublebondcount == 0 && triplebondcount == 0) {
-            hybrid = "sp3";
-        } else if (doublebondcount == 1) {
-            hybrid = "sp2";
-        } else if (doublebondcount == 2 || triplebondcount == 1) {
-            hybrid = "sp";
-        }
-
-        java.util.List ca2 = atomContainer.getConnectedAtomsList(ca0);
-
-        int OxNum = 0;
-
-        for (int j = 0; j <= ca2.size() - 1; j++) {
-            IAtom ca2j = (IAtom)ca2.get(j);
-            String s = ca2j.getSymbol();
-
-            // if (s.equals("F") || s.equals("O") || s.equals("Cl")
-            // || s.equals("Br") || s.equals("N") || s.equals("S"))
-
-            if (ap.getNormalizedElectronegativity(s) > 1) {
-                // // F,O,Cl,Br,N
-                OxNum += BondManipulator.destroyBondOrder(atomContainer.getBond(ca0, ca2j).getOrder());
-            }
-        }
-
-        if (hybrid.equals("sp3") && OxNum == 1) {
-            frags[86]++;
-            alogpfrag[i] = 86;
-        } else if (hybrid.equals("sp3") && OxNum == 2) {
-            frags[87]++;
-            alogpfrag[i] = 87;
-        } else if (hybrid.equals("sp3") && OxNum == 3) {
-            frags[88]++;
-            alogpfrag[i] = 88;
-        } else if (hybrid.equals("sp2") && OxNum == 1) {
-            frags[89]++;
-            alogpfrag[i] = 89;
-        } else if ((hybrid.equals("sp2") && OxNum > 1)
-                || (hybrid.equals("sp") && OxNum >= 1)
-                || (hybrid.equals("sp3") && OxNum == 4)
-                || !ca0.getSymbol().equals("C")) {
-            frags[90]++;
-            alogpfrag[i] = 90;
-        }
-
-    }
-
-    private void calcGroup091_to_095(int i) {
-
-        if (!fragment[i].equals("SsBr"))
-            return;
-
-        java.util.List ca = atomContainer.getConnectedAtomsList(atomContainer.getAtom(i));
-        IAtom ca0 = (IAtom)ca.get(0);
-
-        java.util.List bonds = atomContainer.getConnectedBondsList(ca0);
-
-        int doublebondcount = 0;
-        int triplebondcount = 0;
-
-        String hybrid = "";
-
-        for (int j = 0; j <= bonds.size() - 1; j++) {
-            IBond bj = (IBond)bonds.get(j);
-            if (bj.getOrder() == IBond.Order.DOUBLE) {
-                doublebondcount++;
-            }
-
-            if (bj.getOrder() == IBond.Order.TRIPLE) {
-                triplebondcount++;
-            }
-
-        }
-
-        if (doublebondcount == 0 && triplebondcount == 0) {
-            hybrid = "sp3";
-        } else if (doublebondcount == 1) {
-            hybrid = "sp2";
-        } else if (doublebondcount == 2 || triplebondcount == 1) {
-            hybrid = "sp";
-        }
-
-        java.util.List ca2 = atomContainer.getConnectedAtomsList(ca0);
-
-        int OxNum = 0;
-
-        for (int j = 0; j <= ca2.size() - 1; j++) {
-            IAtom ca2j = (IAtom)ca2.get(j);
-            String s = ca2j.getSymbol();
-
-            // // F,O,Cl,Br,N
-
-            // if (s.equals("F") || s.equals("O") || s.equals("Cl")
-            // || s.equals("Br") || s.equals("N") || s.equals("S"))
-
-            if (ap.getNormalizedElectronegativity(ca2j.getSymbol()) > 1) {
-                OxNum += BondManipulator.destroyBondOrder(atomContainer.getBond(ca0, ca2j).getOrder());
-            }
-
-        }
-
-        if (hybrid.equals("sp3") && OxNum == 1) {
-            frags[91]++;
-            alogpfrag[i] = 91;
-        } else if (hybrid.equals("sp3") && OxNum == 2) {
-            frags[92]++;
-            alogpfrag[i] = 92;
-        } else if (hybrid.equals("sp3") && OxNum == 3) {
-            frags[93]++;
-            alogpfrag[i] = 93;
-        } else if (hybrid.equals("sp2") && OxNum == 1) {
-            frags[94]++;
-            alogpfrag[i] = 94;
-        } else if ((hybrid.equals("sp2") && OxNum > 1)
-                || (hybrid.equals("sp") && OxNum >= 1)
-                || (hybrid.equals("sp3") && OxNum == 4)
-                || !ca0.getSymbol().equals("C")) {
-            frags[95]++;
-            alogpfrag[i] = 95;
-        }
-
-    }
-
-    private void calcGroup096_to_100(int i) {
-
-        if (!fragment[i].equals("SsI"))
-            return;
-
-        java.util.List ca = atomContainer.getConnectedAtomsList(atomContainer.getAtom(i));
-        IAtom ca0 = (IAtom)ca.get(0);
-
-        java.util.List bonds = atomContainer.getConnectedBondsList(ca0);
-
-        int doublebondcount = 0;
-        int triplebondcount = 0;
-
-        String hybrid = "";
-
-        for (int j = 0; j <= bonds.size() - 1; j++) {
-            IBond bj = (IBond)bonds.get(j);
-            if (bj.getOrder() == IBond.Order.DOUBLE) {
-                doublebondcount++;
-            }
-
-            else if (bj.getOrder() == IBond.Order.TRIPLE) {
-                triplebondcount++;
-            }
-
-        }
-
-        if (doublebondcount == 0 && triplebondcount == 0) {
-            hybrid = "sp3";
-        } else if (doublebondcount == 1) {
-            hybrid = "sp2";
-        } else if (doublebondcount == 2 || triplebondcount == 1) {
-            hybrid = "sp";
-        }
-
-        java.util.List ca2 = atomContainer.getConnectedAtomsList(ca0);
-
-        int OxNum = 0;
-
-        for (int j = 0; j <= ca2.size() - 1; j++) {
-            IAtom ca2j = (IAtom)ca2.get(j);
-            String s = ca2j.getSymbol();
-
-            // // F,O,Cl,Br,N
-
-            // if (s.equals("F") || s.equals("O") || s.equals("Cl")
-            // || s.equals("Br") || s.equals("N") || s.equals("S"))
-
-            if (ap.getNormalizedElectronegativity(ca2j.getSymbol()) > 1) {
-                OxNum += BondManipulator.destroyBondOrder(atomContainer.getBond(ca0, ca2j).getOrder());
-            }
-
-        }
-
-        if (hybrid.equals("sp3") && OxNum == 1) {
-            frags[96]++;
-            alogpfrag[i] = 96;
-        } else if (hybrid.equals("sp3") && OxNum == 2) {
-            frags[97]++;
-            alogpfrag[i] = 97;
-        } else if (hybrid.equals("sp3") && OxNum == 3) {
-            frags[98]++;
-            alogpfrag[i] = 98;
-        } else if (hybrid.equals("sp2") && OxNum == 1) {
-            frags[99]++;
-            alogpfrag[i] = 99;
-        } else if ((hybrid.equals("sp2") && OxNum > 1)
-                || (hybrid.equals("sp") && OxNum >= 1)
-                || (hybrid.equals("sp3") && OxNum == 4)
-                || !ca0.getSymbol().equals("C")) {
-            frags[100]++;
-            alogpfrag[i] = 100;
-        }
-
-    }
-
-    private void calcGroup101_to_104(int i) {
-        IAtom ai = atomContainer.getAtom(i);
-        String s = ai.getSymbol();
-
-        if (ai.getFormalCharge() == -1) {
-            if (s.equals("F")) {
-                frags[101]++;
-                alogpfrag[i] = 101;
-            } else if (s.equals("Cl")) {
-                frags[102]++;
-                alogpfrag[i] = 102;
-            } else if (s.equals("Br")) {
-                frags[103]++;
-                alogpfrag[i] = 103;
-            } else if (s.equals("I")) {
-                frags[104]++;
-                alogpfrag[i] = 104;
-            }
-
-        }
-
-    }
-
-    private void calcGroup106(int i)
-    {
-        // S in SH
-        if (fragment[i].equals("SsSH")) {
-            frags[106]++;
-            alogpfrag[i] = 106;
-            frags[50]++; //H atom attached to a hetero atom
-        }
-    }
-
-    private void calcGroup107(int i)
-    {
-        // S in R2S, RS-SR
-        // R = any group linked through C
-        // if (!Fragment[i].equals("SssS")) return;
-
-        // In ALOGP, for malathion PSC is consider to have group 107 (even
-        // though has P instead of R)
-
-        // for lack of fragment, use this fragment for SaaS
-
-        if (fragment[i].equals("SssS") || fragment[i].equals("SaaS")) {
-            frags[107]++;
-            alogpfrag[i] = 107;
-        }
-        // IAtom [] ca=atomContainer.getConnectedAtoms(atomContainer.getAtomAt(i));
-        //
-        // if ((ca[0].getSymbol().equals("C") && ca[1].getSymbol().equals("C"))
-        // ||
-        // (ca[0].getSymbol().equals("C") && ca[1].getSymbol().equals("S")) ||
-        // (ca[0].getSymbol().equals("S") && ca[1].getSymbol().equals("C"))) {
-        // frags[107]++;
-        // alogpfrag[i]=107;
-        // }
-    }
-
-    private void calcGroup108(int i)
-    {
-        // S in R=S
-        // In ALOGP, for malathion P=S is consider to have group 108 (even
-        // though has P instead of R)
-        if (fragment[i].equals("SdS")) {
-            frags[108]++;
-            alogpfrag[i] = 108;
-        }
-    }
-
-    private void calcGroup109(int i)
-    {
-        // for now S in O-S(=O)-O is assigned to this group
-        // (it doesn't check which atoms are singly bonded to S
-        if (!fragment[i].equals("SdssS")) return;
-
-
-        java.util.List ca = atomContainer.getConnectedAtomsList(atomContainer.getAtom(i));
-        IAtom ai = atomContainer.getAtom(i);
-        int SdOCount=0;
-        int SsCCount=0;
-
-        for (int j = 0; j <= ca.size() - 1; j++) {
-            if (atomContainer.getBond(ai, ((IAtom)ca.get(j))).getOrder() == IBond.Order.SINGLE) {
-                if (((IAtom)ca.get(j)).getSymbol().equals("C")) {
-                    SsCCount++;
-                }
-            } else if (atomContainer.getBond(ai, ((IAtom)ca.get(j))).getOrder() == IBond.Order.DOUBLE) {
-                if (((IAtom)ca.get(j)).getSymbol().equals("O")) {
-                    SdOCount++;
-                }
-            }
-        }
-        if (SdOCount==1) { // for now dont check if SsCCount==2
-            frags[109]++;
-            alogpfrag[i] = 109;
-        }
-    }
-
-    private void calcGroup110(int i) {
-        if (!fragment[i].equals("SddssS"))
-            return;
-
-        java.util.List ca = atomContainer.getConnectedAtomsList(atomContainer.getAtom(i));
-        IAtom ai = atomContainer.getAtom(i);
-        int SdOCount=0;
-        int SsCCount=0;
-
-        for (int j = 0; j <= ca.size() - 1; j++) {
-            if (atomContainer.getBond(ai, ((IAtom)ca.get(j))).getOrder() == IBond.Order.SINGLE) {
-                if (((IAtom)ca.get(j)).getSymbol().equals("C")) {
-                    SsCCount++;
-                }
-            } else if (atomContainer.getBond(ai, ((IAtom)ca.get(j))).getOrder() == IBond.Order.DOUBLE) {
-                if (((IAtom)ca.get(j)).getSymbol().equals("O")) {
-                    SdOCount++;
-                }
-            }
-        }
-        if (SdOCount==2) { // for now dont check if SsCCount==2
-            frags[110]++;
-            alogpfrag[i] = 110;
-        }
-
-    }
-
-    private void calcGroup111(int i) {
-        if (fragment[i].equals("SssssSi")) {
-            frags[111]++;
-            alogpfrag[i] = 111;
-        }
-    }
-
-    private void calcGroup116_117_120(int i) {
-
-        // S in R=S
-
-        java.util.List ca = atomContainer.getConnectedAtomsList(atomContainer.getAtom(i));
-        IAtom ai = atomContainer.getAtom(i);
-
-        int XCount=0;
-        int RCount=0;
-        boolean PdX=false;
-
-        if (!fragment[i].equals("SdsssP")) return;
-
-        for (int j = 0; j <= ca.size() - 1; j++) {
-            if (atomContainer.getBond(ai, ((IAtom)ca.get(j))).getOrder() == IBond.Order.SINGLE) {
-                if (((IAtom)ca.get(j)).getSymbol().equals("C")) {
-                    RCount++;
-                } else {
-                    XCount++;
-                }
-            } else if (atomContainer.getBond(ai, ((IAtom)ca.get(j))).getOrder() == IBond.Order.DOUBLE) {
-                if (!((IAtom)ca.get(j)).getSymbol().equals("C")) {
-                    PdX=true;
-                }
-            }
-        }
-
-        if (PdX) {
-            if (RCount == 3) {
-                frags[116]++;
-                alogpfrag[i] = 116;
-            } else if (XCount == 3) {
-                frags[117]++;
-                alogpfrag[i] = 117;
-            } else if (XCount == 2 && RCount == 1) {
-                frags[120]++;
-                alogpfrag[i] = 120;
-            }
-        }
-
-    }
-    private void calcGroup118_119(int i) {
-        if (!fragment[i].equals("SsssP")) return;
-
-        java.util.List ca = atomContainer.getConnectedAtomsList(atomContainer.getAtom(i));
-        IAtom ai = atomContainer.getAtom(i);
-        int XCount=0;
-        int RCount=0;
-
-        for (int j = 0; j <= ca.size() - 1; j++) {
-            if (atomContainer.getBond(ai, ((IAtom)ca.get(j))).getOrder() == IBond.Order.SINGLE) {
-                if (((IAtom)ca.get(j)).getSymbol().equals("C")) {
-                    RCount++;
-                } else {
-                    XCount++;
-                }
-            }
-        }
-
-        if (XCount==3) {
-            frags[118]++;
-            alogpfrag[i] = 118;
-        } else if (RCount==3) {
-            frags[119]++;
-            alogpfrag[i] = 119;
-        }
-
-
-    }
-
-    private boolean inSameAromaticRing(IAtomContainer atomContainer, IAtom atom1,
-            IAtom atom2, IRingSet rs) {
-        boolean SameRing = false;
-
-        for (int i = 0; i <= rs.getAtomContainerCount() - 1; i++) {
-            IRing r = (IRing)rs.getAtomContainer(i);
-
-            if (!r.getFlag(CDKConstants.ISAROMATIC))
-                continue;
-
-            // ArrayList al=new ArrayList();
-
-            boolean HaveOne = false;
-            boolean HaveTwo = false;
-
-            for (int j = 0; j <= r.getAtomCount() - 1; j++) {
-                if (atomContainer.getAtomNumber(r.getAtom(j)) == atomContainer.getAtomNumber(atom1))
-                    HaveOne = true;
-                if (atomContainer.getAtomNumber(r.getAtom(j)) == atomContainer.getAtomNumber(atom2))
-                    HaveTwo = true;
-            }
-
-            if (HaveOne && HaveTwo) {
-                SameRing = true;
-                return SameRing;
-            }
-
-        } // end ring for loop
-
-        return SameRing;
-    }
-
-<<<<<<< HEAD
-    @TestMethod("testCalculate_IAtomContainer,testChloroButane")
-    public DescriptorValue calculate(IAtomContainer container) {
-=======
-    /**
-     * The AlogP descriptor.
-     *
-     * TODO Ideally we should explicit H addition should be cached
-     *
-     * @param atomContainer the molecule to calculate on
-     * @return the result of the calculation
-     */
-    @TestMethod("testCalculate_IAtomContainer,testChloroButane")
-    public DescriptorValue calculate(IAtomContainer atomContainer) {
-        IAtomContainer container;
-        try {
-            container = (IAtomContainer) atomContainer.clone();
-            AtomContainerManipulator.percieveAtomTypesAndConfigureAtoms(container);
-            CDKHydrogenAdder hAdder = CDKHydrogenAdder.getInstance(container.getBuilder());
-            hAdder.addImplicitHydrogens(container);
-            AtomContainerManipulator.convertImplicitToExplicitHydrogens(container);
-        } catch (CloneNotSupportedException e) {
-            return getDummyDescriptorValue(new CDKException("Error during clone"));
-        } catch (CDKException e) {
-            return getDummyDescriptorValue(new CDKException("Error during atom typing" + e.getMessage()));
-        }
-
->>>>>>> 0d36ceb9
-        IRingSet rs;
-        try {
-            AllRingsFinder arf = new AllRingsFinder();
-            rs = arf.findAllRings(container);
-        } catch (Exception e) {
-            return getDummyDescriptorValue(new CDKException("Could not find all rings: " + e.getMessage()));
-        }
-
-        String[] fragment = new String[container.getAtomCount()];
-        EStateAtomTypeMatcher eStateMatcher = new EStateAtomTypeMatcher();
-        eStateMatcher.setRingSet(rs);
-
-        for (int i = 0; i < container.getAtomCount(); i++) {
-            IAtomType atomType = eStateMatcher.findMatchingAtomType(container, container.getAtom(i));
-            if (atomType == null) {
-                fragment[i] = null;
-            } else {
-                fragment[i] = atomType.getAtomTypeName();
-            }
-        }
-
-        double[] ret = new double[0];
-        try {
-            ret = calculate(container, fragment, rs);
-        } catch (CDKException e) {
-            return getDummyDescriptorValue(new CDKException(e.getMessage()));
-        }
-
-        DoubleArrayResult results = new DoubleArrayResult();
-        results.add(ret[0]);
-        results.add(ret[1]);
-        results.add(ret[2]);
-
-        return new DescriptorValue(getSpecification(), getParameterNames(),
-                getParameters(), results, getDescriptorNames());
-    }
-
-    private DescriptorValue getDummyDescriptorValue(Exception e) {
-        DoubleArrayResult results = new DoubleArrayResult();
-        results.add(Double.NaN);
-        results.add(Double.NaN);
-        results.add(Double.NaN);
-        return new DescriptorValue(getSpecification(), getParameterNames(),
-                getParameters(), results, getDescriptorNames(), e);
-    }
-
-    /**
-     * Returns the specific type of the DescriptorResult object.
-     * <p/>
-     * The return value from this method really indicates what type of result will
-     * be obtained from the {@link org.openscience.cdk.qsar.DescriptorValue} object. Note that the same result
-     * can be achieved by interrogating the {@link org.openscience.cdk.qsar.DescriptorValue} object; this method
-     * allows you to do the same thing, without actually calculating the descriptor.
-     *
-     * @return an object that implements the {@link org.openscience.cdk.qsar.result.IDescriptorResult} interface indicating
-     *         the actual type of values returned by the descriptor in the {@link org.openscience.cdk.qsar.DescriptorValue} object
-     */
-    @TestMethod("testGetDescriptorResultType")
-    public IDescriptorResult getDescriptorResultType() {
-        return new DoubleArrayResultType(3);
-    }
-
-
-    @TestMethod("testGetSpecification")
-    public DescriptorSpecification getSpecification() {
-        return new DescriptorSpecification(
-                "http://www.blueobelisk.org/ontologies/chemoinformatics-algorithms/#ALOGP",
-                this.getClass().getName(),
-                "$Id$",
-                "The Chemistry Development Kit");
-    }
-
-
-    @TestMethod("testGetParameterNames")
-    public String[] getParameterNames() {
-        return new String[0];
-    }
-
-
-    @TestMethod("testGetParameterType_String")
-    public Object getParameterType(String name) {
-        return null;
-    }
-
-
-    @TestMethod("testSetParameters_arrayObject")
-    public void setParameters(Object[] params) throws CDKException {
-    }
-
-
-    @TestMethod("testGetParameters")
-    public Object[] getParameters() {
-        return null;
-    }
-
-    @TestMethod(value="testNamesConsistency")
-    public String[] getDescriptorNames() {
-        return strings;
-    }
-
-
-}// end class
-
+/* $RCSfile: $
+ * $Author$
+ * $Date$
+ * $Revision$
+ *
+ * Copyright (C) 2007  Todd Martin (Environmental Protection Agency)  <Martin.Todd@epamail.epa.gov>
+ * Copyright (C) 2007  Nikolay Kochev <nick@argon.acad.bg>
+ *
+ * Contact: cdk-devel@lists.sourceforge.net
+ *
+ * This program is free software; you can redistribute it and/or
+ * modify it under the terms of the GNU Lesser General Public License
+ * as published by the Free Software Foundation; either version 2.1
+ * of the License, or (at your option) any later version.
+ *
+ * This program is distributed in the hope that it will be useful,
+ * but WITHOUT ANY WARRANTY; without even the implied warranty of
+ * MERCHANTABILITY or FITNESS FOR A PARTICULAR PURPOSE.  See the
+ * GNU Lesser General Public License for more details.
+ *
+ * You should have received a copy of the GNU Lesser General Public License
+ * along with this program; if not, write to the Free Software
+ * Foundation, Inc., 51 Franklin St, Fifth Floor, Boston, MA 02110-1301 USA.
+ */
+package org.openscience.cdk.qsar.descriptors.molecular;
+
+import org.openscience.cdk.CDKConstants;
+import org.openscience.cdk.annotations.TestClass;
+import org.openscience.cdk.annotations.TestMethod;
+import org.openscience.cdk.atomtype.EStateAtomTypeMatcher;
+import org.openscience.cdk.exception.CDKException;
+import org.openscience.cdk.interfaces.*;
+import org.openscience.cdk.qsar.DescriptorSpecification;
+import org.openscience.cdk.qsar.DescriptorValue;
+import org.openscience.cdk.qsar.IMolecularDescriptor;
+import org.openscience.cdk.qsar.result.DoubleArrayResult;
+import org.openscience.cdk.qsar.result.DoubleArrayResultType;
+import org.openscience.cdk.qsar.result.IDescriptorResult;
+import org.openscience.cdk.ringsearch.AllRingsFinder;
+import org.openscience.cdk.tools.AtomicProperties;
+import org.openscience.cdk.tools.CDKHydrogenAdder;
+import org.openscience.cdk.tools.LoggingTool;
+import org.openscience.cdk.tools.manipulator.AtomContainerManipulator;
+import org.openscience.cdk.tools.manipulator.BondManipulator;
+
+import java.lang.reflect.Method;
+
+/**
+ * This class calculates ALOGP (Ghose-Crippen LogKow) and the 
+ * Ghose-Crippen molar refractivity @cdk.cite{GHOSE1986} @cdk.cite{GHOSE1987}.
+ *
+ * <b>Note</b> The code assumes that aromaticity has been detected before
+ * evaluating this descriptor. The code also expects that the molecule
+ * will have hydrogens explicitly set. For SD files, this is usually not
+ * a problem since hydrogens are explicit. But for the case of molecules
+ * obtained from SMILES, hydrogens must be made explicit.
+ * 
+ * <p>TODO: what should sub return if have missing fragment?
+ * Just report sum for other fragments? Or report as -9999 and 
+ * then dont use descriptor if have this  value for any 
+ * chemicals in cluster?
+ * 
+ * <p>This descriptor uses these parameters:
+ * <table border="1">
+ *   <tr>
+ *     <td>Name</td>
+ *     <td>Default</td>
+ *     <td>Description</td>
+ *   </tr>
+ *   <tr>
+ *     <td></td>
+ *     <td></td>
+ *     <td>no parameters</td>
+ *   </tr>
+ * </table>
+ *
+ * Returns three values
+ * <ol>
+ * <li>ALogP  - Ghose-Crippen LogKow
+ * <li>ALogP2
+ * <li>AMR  - molar refractivity
+ * </ol>
+ * 
+ * @author     Todd Martin
+ * @cdk.module qsarmolecular
+ * @cdk.svnrev  $Revision$
+ * @cdk.set    qsar-descriptors
+ * @cdk.keyword logP
+ * @cdk.keyword lipophilicity
+ * @cdk.keyword refractivity
+ * @see org.openscience.cdk.tools.CDKHydrogenAdder
+ * @see org.openscience.cdk.aromaticity.CDKHueckelAromaticityDetector
+ */
+@TestClass("org.openscience.cdk.qsar.descriptors.molecular.ALOGPDescriptorTest")
+public class ALOGPDescriptor implements IMolecularDescriptor {
+    private LoggingTool logger;
+
+    IAtomContainer atomContainer;
+    IRingSet rs;
+    String[] fragment; // estate fragments for each atom
+
+    AtomicProperties ap; // needed to retrieve electronegativities
+
+    int[] frags = new int[121]; // counts of each type of fragment in the molecule
+    public int[] alogpfrag; // alogp fragments for each atom (used to see which atoms have missing fragments)
+    final static double[] fragval = new double[121];// coefficients for alogp model
+    static {
+        // fragments for ALOGP from Ghose et al., 1998
+        fragval[1] = -1.5603;
+        fragval[2] = -1.012;
+        fragval[3] = -0.6681;
+        fragval[4] = -0.3698;
+        fragval[5] = -1.788;
+        fragval[6] = -1.2486;
+        fragval[7] = -1.0305;
+        fragval[8] = -0.6805;
+        fragval[9] = -0.3858;
+        fragval[10] = 0.7555;
+        fragval[11] = -0.2849;
+        fragval[12] = 0.02;
+        fragval[13] = 0.7894;
+        fragval[14] = 1.6422;
+        fragval[15] = -0.7866;
+        fragval[16] = -0.3962;
+        fragval[17] = 0.0383;
+        fragval[18] = -0.8051;
+        fragval[19] = -0.2129;
+        fragval[20] = 0.2432;
+        fragval[21] = 0.4697;
+        fragval[22] = 0.2952;
+        fragval[23] = 0;
+        fragval[24] = -0.3251;
+        fragval[25] = 0.1492;
+        fragval[26] = 0.1539;
+        fragval[27] = 0.0005;
+        fragval[28] = 0.2361;
+        fragval[29] = 0.3514;
+        fragval[30] = 0.1814;
+        fragval[31] = 0.0901;
+        fragval[32] = 0.5142;
+        fragval[33] = -0.3723;
+        fragval[34] = 0.2813;
+        fragval[35] = 0.1191;
+        fragval[36] = -0.132;
+        fragval[37] = -0.0244;
+        fragval[38] = -0.2405;
+        fragval[39] = -0.0909;
+        fragval[40] = -0.1002;
+        fragval[41] = 0.4182;
+        fragval[42] = -0.2147;
+        fragval[43] = -0.0009;
+        fragval[44] = 0.1388;
+        fragval[45] = 0;
+        fragval[46] = 0.7341;
+        fragval[47] = 0.6301;
+        fragval[48] = 0.518;
+        fragval[49] = -0.0371;
+        fragval[50] = -0.1036;
+        fragval[51] = 0.5234;
+        fragval[52] = 0.6666;
+        fragval[53] = 0.5372;
+        fragval[54] = 0.6338;
+        fragval[55] = 0.362;
+        fragval[56] = -0.3567;
+        fragval[57] = -0.0127;
+        fragval[58] = -0.0233;
+        fragval[59] = -0.1541;
+        fragval[60] = 0.0324;
+        fragval[61] = 1.052;
+        fragval[62] = -0.7941;
+        fragval[63] = 0.4165;
+        fragval[64] = 0.6601;
+        fragval[65] = 0;
+        fragval[66] = -0.5427;
+        fragval[67] = -0.3168;
+        fragval[68] = 0.0132;
+        fragval[69] = -0.3883;
+        fragval[70] = -0.0389;
+        fragval[71] = 0.1087;
+        fragval[72] = -0.5113;
+        fragval[73] = 0.1259;
+        fragval[74] = 0.1349;
+        fragval[75] = -0.1624;
+        fragval[76] = -2.0585;
+        fragval[77] = -1.915;
+        fragval[78] = 0.4208;
+        fragval[79] = -1.4439;
+        fragval[80] = 0;
+        fragval[81] = 0.4797;
+        fragval[82] = 0.2358;
+        fragval[83] = 0.1029;
+        fragval[84] = 0.3566;
+        fragval[85] = 0.1988;
+        fragval[86] = 0.7443;
+        fragval[87] = 0.5337;
+        fragval[88] = 0.2996;
+        fragval[89] = 0.8155;
+        fragval[90] = 0.4856;
+        fragval[91] = 0.8888;
+        fragval[92] = 0.7452;
+        fragval[93] = 0.5034;
+        fragval[94] = 0.8995;
+        fragval[95] = 0.5946;
+        fragval[96] = 1.4201;
+        fragval[97] = 1.1472;
+        fragval[98] = 0;
+        fragval[99] = 0.7293;
+        fragval[100] = 0.7173;
+        fragval[101] = 0;
+        fragval[102] = -2.6737;
+        fragval[103] = -2.4178;
+        fragval[104] = -3.1121;
+        fragval[105] = 0;
+        fragval[106] = 0.6146;
+        fragval[107] = 0.5906;
+        fragval[108] = 0.8758;
+        fragval[109] = -0.4979;
+        fragval[110] = -0.3786;
+        fragval[111] = 1.5188;
+        fragval[112] = 1.0255;
+        fragval[113] = 0;
+        fragval[114] = 0;
+        fragval[115] = 0;
+        fragval[116] = -0.9359;
+        fragval[117] = -0.1726;
+        fragval[118] = -0.7966;
+        fragval[119] = 0.6705;
+        fragval[120] = -0.4801;
+    }
+
+    final static double[] refracval = new double[121]; // coefficients for refractivity model
+    static {
+        // fragments for AMR from Viswanadhan et al., 1989
+        refracval[1]=2.968;
+        refracval[2]=2.9116;
+        refracval[3]=2.8028;
+        refracval[4]=2.6205;
+        refracval[5]=3.015;
+        refracval[6]=2.9244;
+        refracval[7]=2.6329;
+        refracval[8]=2.504;
+        refracval[9]=2.377;
+        refracval[10]=2.5559;
+        refracval[11]=2.303;
+        refracval[12]=2.3006;
+        refracval[13]=2.9627;
+        refracval[14]=2.3038;
+        refracval[15]=3.2001;
+        refracval[16]=4.2654;
+        refracval[17]=3.9392;
+        refracval[18]=3.6005;
+        refracval[19]=4.487;
+        refracval[20]=3.2001;
+        refracval[21]=3.4825;
+        refracval[22]=4.2817;
+        refracval[23]=3.9556;
+        refracval[24]=3.4491;
+        refracval[25]=3.8821;
+        refracval[26]=3.7593;
+        refracval[27]=2.5009;
+        refracval[28]=2.5;
+        refracval[29]=3.0627;
+        refracval[30]=2.5009;
+        refracval[31]=0;
+        refracval[32]=2.6632;
+        refracval[33]=3.4671;
+        refracval[34]=3.6842;
+        refracval[35]=2.9372;
+        refracval[36]=4.019;
+        refracval[37]=4.777;
+        refracval[38]=3.9031;
+        refracval[39]=3.9964;
+        refracval[40]=3.4986;
+        refracval[41]=3.4997;
+        refracval[42]=2.7784;
+        refracval[43]=2.6267;
+        refracval[44]=2.5;
+        refracval[45]=0;
+        refracval[46]=0.8447;
+        refracval[47]=0.8939;
+        refracval[48]=0.8005;
+        refracval[49]=0.832;
+        refracval[50]=0.8;
+        refracval[51]=0.8188;
+        refracval[52]=0.9215;
+        refracval[53]=0.9769;
+        refracval[54]=0.7701;
+        refracval[55]=0;
+        refracval[56]=1.7646;
+        refracval[57]=1.4778;
+        refracval[58]=1.4429;
+        refracval[59]=1.6191;
+        refracval[60]=1.3502;
+        refracval[61]=1.945;
+        refracval[62]=0;
+        refracval[63]=0;
+        refracval[64]=11.1366;
+        refracval[65]=13.1149;
+        refracval[66]=2.6221;
+        refracval[67]=2.5;
+        refracval[68]=2.898;
+        refracval[69]=3.6841;
+        refracval[70]=4.2808;
+        refracval[71]=3.6189;
+        refracval[72]=2.5;
+        refracval[73]=2.7956;
+        refracval[74]=2.7;
+        refracval[75]=4.2063;
+        refracval[76]=4.0184;
+        refracval[77]=3.0009;
+        refracval[78]=4.7142;
+        refracval[79]=0;
+        refracval[80]=0;
+        refracval[81]=0.8725;
+        refracval[82]=1.1837;
+        refracval[83]=1.1573;
+        refracval[84]=0.8001;
+        refracval[85]=1.5013;
+        refracval[86]=5.6156;
+        refracval[87]=6.1022;
+        refracval[88]=5.9921;
+        refracval[89]=5.3885;
+        refracval[90]=6.1363;
+        refracval[91]=8.5991;
+        refracval[92]=8.9188;
+        refracval[93]=8.8006;
+        refracval[94]=8.2065;
+        refracval[95]=8.7352;
+        refracval[96]=13.9462;
+        refracval[97]=14.0792;
+        refracval[98]=14.073;
+        refracval[99]=12.9918;
+        refracval[100]=13.3408;
+        refracval[101]=0;
+        refracval[102]=0;
+        refracval[103]=0;
+        refracval[104]=0;
+        refracval[105]=0;
+        refracval[106]=7.8916;
+        refracval[107]=7.7935;
+        refracval[108]=9.4338;
+        refracval[109]=7.7223;
+        refracval[110]=5.7558;
+        refracval[111]=0;
+        refracval[112]=0;
+        refracval[113]=0;
+        refracval[114]=0;
+        refracval[115]=0;
+        refracval[116]=5.5306;
+        refracval[117]=5.5152;
+        refracval[118]=6.836;
+        refracval[119]=10.0101;
+        refracval[120]=5.2806;
+    }
+    
+    String UnassignedAtoms="";
+
+    double ALOGP = 0.0;
+    double AMR = 0.0;
+    double ALOGP2 = 0.0;
+    private static final String[] strings = new String[] {"ALogP", "ALogp2", "AMR"};
+
+
+    public ALOGPDescriptor() throws CDKException {
+        logger = new LoggingTool(this);
+
+        try {
+            ap = AtomicProperties.getInstance();
+        } catch (Exception e) {
+            logger.debug("Problem in accessing atomic properties. Can't calculate");
+            throw new CDKException("Problem in accessing atomic properties. Can't calculate");
+        }
+    }
+
+
+    private void findUnassignedAtoms() {
+        UnassignedAtoms="";
+
+        for (int i = 0; i <= atomContainer.getAtomCount() - 1; i++) {
+            if (alogpfrag[i]==0) UnassignedAtoms+=(i+1)+"("+fragment[i]+"),";
+        }
+    }
+
+
+
+
+    private double[] calculate(IAtomContainer atomContainer, String[] fragment, IRingSet rs) throws CDKException {
+        this.atomContainer = atomContainer;
+        this.fragment = fragment;
+        this.rs = rs;
+        ALOGP = 0.0;
+        AMR = 0.0;
+        ALOGP2 = 0.0;
+
+        alogpfrag = new int[atomContainer.getAtomCount()];
+
+        for (int i = 1; i <= 120; i++) {
+            frags[i] = 0;
+        }
+
+        for (int i = 0; i <= atomContainer.getAtomCount() - 1; i++) {
+
+            alogpfrag[i] = 0;
+            try {
+                // instead of calling hardcoded methods here, use retrospection
+                // and run all methods whos name start with 'calc' except for
+                // 'calculate'. Nice :)
+                Method[] methods = this.getClass().getDeclaredMethods();
+
+                if (fragment[i] instanceof String) {
+                    for (int j = 0; j <= methods.length - 1; j++) {
+                        Method method = methods[j];
+                        if (!method.getName().equals("calculate") && method.getName().startsWith("calc")) {
+
+                            Object[] objs = {i};
+                            //Object[] objs = { (int)(i) };
+                            method.invoke(this, objs);
+                        }
+                    }
+                }
+
+            } catch (Exception e) {
+                throw new CDKException(e.toString());
+            }
+        } // end i atom loop
+
+        logger.debug("\nFound fragments and frequencies ");
+
+        for (int i = 1; i <= 120; i++) {
+            ALOGP += fragval[i] * frags[i];
+            AMR += refracval[i] * frags[i];
+            if (frags[i] > 0) {
+                logger.debug("frag " + i + "  --> " + frags[i]);
+            }
+        }
+        ALOGP2 = ALOGP * ALOGP;
+
+        this.findUnassignedAtoms();
+
+        return new double[]{ALOGP, ALOGP2, AMR};
+
+    }
+
+    private void calcGroup001_005(int i) {
+        // C in CH3R
+        if (fragment[i].equals("SsCH3")) {
+            java.util.List ca = atomContainer.getConnectedAtomsList(atomContainer.getAtom(i));
+            int htype = getHAtomType(atomContainer.getAtom(i), ca);
+            for (int j = 0; j < ca.size(); j++)
+            {
+                if (((IAtom)ca.get(j)).getSymbol().equals("C")) {
+                    frags[1]++;
+                    alogpfrag[i] = 1;
+                }
+                else
+                    if (((IAtom)ca.get(j)).getSymbol().equals("H"))
+                    {
+                        frags[htype]++;
+                    }
+                    else
+                    {
+                        frags[5]++;
+                        alogpfrag[i] = 5;
+                    }
+            }
+        }
+
+    }
+
+    private void calcGroup002_006_007(int i) {
+        // C in CH2RX
+
+        if (fragment[i].equals("SssCH2")) {
+
+            java.util.List ca = atomContainer.getConnectedAtomsList(atomContainer.getAtom(i));
+            int htype = getHAtomType(atomContainer.getAtom(i), ca);
+            int CarbonCount = 0;
+            int HeteroCount = 0;
+            // logger.debug("here");
+            for (int j = 0; j < ca.size(); j++) {
+                if (((IAtom)ca.get(j)).getSymbol().equals("C"))
+                    CarbonCount++;
+                else
+                    if (((IAtom)ca.get(j)).getSymbol().equals("H"))
+                    {
+                        frags[htype]++;
+                    }
+                    else
+                        HeteroCount++;
+            }
+
+            if (CarbonCount == 2 && HeteroCount == 0) {
+                frags[2]++;
+                alogpfrag[i] = 2;
+            } else if (CarbonCount == 1 && HeteroCount == 1) {
+                frags[6]++;
+                alogpfrag[i] = 6;
+            } else if (CarbonCount == 0 && HeteroCount == 2) {
+                frags[7]++;
+                alogpfrag[i] = 7;
+            }
+        }
+    }
+
+    private void calcGroup003_008_009_010(int i) {
+
+        if (fragment[i].equals("SsssCH")) {
+
+            java.util.List ca = atomContainer.getConnectedAtomsList(atomContainer.getAtom(i));
+            int htype = getHAtomType(atomContainer.getAtom(i), ca);
+            int CarbonCount = 0;
+            int HeteroCount = 0;
+            // logger.debug("here");
+            for (int j = 0; j <= ca.size() - 1; j++) {
+                if (((IAtom)ca.get(j)).getSymbol().equals("C"))
+                    CarbonCount++;
+                else
+                    if (((IAtom)ca.get(j)).getSymbol().equals("H"))
+                    {
+                        frags[htype]++;
+                    }
+                    else
+                    HeteroCount++;
+            }
+
+            if (CarbonCount == 3 && HeteroCount == 0) {
+                frags[3]++;
+                alogpfrag[i] = 3;
+            } else if (CarbonCount == 2 && HeteroCount == 1) {
+                frags[8]++;
+                alogpfrag[i] = 8;
+            } else if (CarbonCount == 1 && HeteroCount == 2) {
+                frags[9]++;
+                alogpfrag[i] = 9;
+            } else if (CarbonCount == 0 && HeteroCount == 3) {
+                frags[10]++;
+                alogpfrag[i] = 10;
+            }
+        }
+    }
+
+    private void calcGroup004_011_to_014(int i) {
+        // C in CH2RX
+        if (fragment[i].equals("SssssC")) {
+            java.util.List ca = atomContainer.getConnectedAtomsList(atomContainer.getAtom(i));
+            int CarbonCount = 0;
+            int HeteroCount = 0;
+            // logger.debug("here");
+            for (int j = 0; j <= ca.size() - 1; j++) {
+                if (((IAtom)ca.get(j)).getSymbol().equals("C"))
+                    CarbonCount++;
+                else
+                    HeteroCount++;
+            }
+
+            if (CarbonCount == 4 && HeteroCount == 0) {
+                frags[4]++;
+                alogpfrag[i] = 4;
+            } else if (CarbonCount == 3 && HeteroCount == 1) {
+                frags[11]++;
+                alogpfrag[i] = 11;
+            } else if (CarbonCount == 2 && HeteroCount == 2) {
+                frags[12]++;
+                alogpfrag[i] = 12;
+            } else if (CarbonCount == 1 && HeteroCount == 3) {
+                frags[13]++;
+                alogpfrag[i] = 13;
+            } else if (CarbonCount == 0 && HeteroCount == 4) {
+                frags[14]++;
+                alogpfrag[i] = 14;
+            }
+        }
+    }
+
+    private void calcGroup015(int i) {
+        if (fragment[i].equals("SdCH2")) {
+            frags[15]++;
+            alogpfrag[i] = 15;
+            int htype = getHAtomType(atomContainer.getAtom(i), null);
+            frags[htype]+=2;
+        }
+    }
+
+    private void calcGroup016_018_036_037(int i) {
+
+        IAtom ai = atomContainer.getAtom(i);
+        if (!fragment[i].equals("SdsCH"))
+            return;
+
+        java.util.List ca = atomContainer.getConnectedAtomsList(ai);
+        int htype = getHAtomType(atomContainer.getAtom(i), ca);
+        frags[htype]++;
+
+        boolean HaveCdX = false;
+        boolean HaveCsX = false;
+        boolean HaveCsAr = false;
+
+        for (int j = 0; j <= ca.size() - 1; j++) {
+            if (((IAtom)ca.get(j)).getSymbol().equals("H"))
+                continue;
+
+            if (atomContainer.getBond(ai, ((IAtom)ca.get(j))).getOrder() == IBond.Order.SINGLE) {
+                if (!((IAtom)ca.get(j)).getSymbol().equals("C")) {
+                    HaveCsX = true;
+                }
+
+                if (((IAtom)ca.get(j)).getFlag(CDKConstants.ISAROMATIC)) {
+                    HaveCsAr = true;
+                }
+
+            } else if (atomContainer.getBond(ai, ((IAtom)ca.get(j))).getOrder() == IBond.Order.DOUBLE) {
+                if (!((IAtom)ca.get(j)).getSymbol().equals("C")) {
+                    HaveCdX = true;
+                }
+            }
+        }
+
+        if (HaveCdX) {
+            if (HaveCsAr) {
+                frags[37]++;
+                alogpfrag[i] = 37;
+            } else {
+                frags[36]++;
+                alogpfrag[i] = 36;
+            }
+        } else {
+            if (HaveCsX) {
+                frags[18]++;
+                alogpfrag[i] = 18;
+            } else {
+                frags[16]++;
+                alogpfrag[i] = 16;
+            }
+        }
+    }
+
+    private void calcGroup017_019_020_038_to_041(int i) {
+
+        IAtom ai = atomContainer.getAtom(i);
+
+        if (!fragment[i].equals("SdssC"))
+            return;
+
+        java.util.List ca = atomContainer.getConnectedAtomsList(ai);
+
+        int RCount = 0;
+        int XCount = 0;
+        boolean HaveCdX = false;
+        int AliphaticCount = 0;
+        int AromaticCount = 0;
+
+        for (int j = 0; j <= ca.size() - 1; j++) {
+            if (atomContainer.getBond(ai, ((IAtom)ca.get(j))).getOrder() == IBond.Order.SINGLE) {
+                if (((IAtom)ca.get(j)).getSymbol().equals("C")) {
+                    RCount++;
+                } else {
+                    XCount++;
+                }
+
+                if (!((IAtom)ca.get(j)).getFlag(CDKConstants.ISAROMATIC)) {
+                    AliphaticCount++;
+                } else {
+                    AromaticCount++;
+                }
+
+            } else if (atomContainer.getBond(ai, ((IAtom)ca.get(j))).getOrder() == IBond.Order.DOUBLE) {
+                if (!((IAtom)ca.get(j)).getSymbol().equals("C")) {
+                    HaveCdX = true;
+                }
+            }
+        }
+
+        if (HaveCdX) {
+            if (AromaticCount >= 1) { // Ar-C(=X)-R
+                // TODO: add code to check if have R or X for nonaromatic
+                // attachment to C?
+                // if we do this check we would have missing fragment for
+                // Ar-C(=X)-X
+                // TODO: which fragment to use if we have Ar-C(=X)-Ar? Currently
+                // this frag is used
+
+                frags[39]++;
+                alogpfrag[i] = 39;
+            } else if (AromaticCount == 0) {
+                if (RCount == 1 && XCount == 1) {
+                    frags[40]++;
+                    alogpfrag[i] = 40;
+                } else if (RCount == 0 && XCount == 2) {
+                    frags[41]++;
+                    alogpfrag[i] = 41;
+                } else {
+                    frags[38]++;
+                    alogpfrag[i] = 38;
+                }
+
+            }
+
+        } else {
+            if (RCount == 2 && XCount == 0) {
+                frags[17]++;
+                alogpfrag[i] = 17;
+            } else if (RCount == 1 && XCount == 1) {
+                frags[19]++;
+                alogpfrag[i] = 19;
+            } else if (RCount == 0 && XCount == 2) {
+                frags[20]++;
+                alogpfrag[i] = 20;
+            }
+        }
+
+    }
+
+    private void calcGroup021_to_023_040(int i) {
+
+        java.util.List ca = atomContainer.getConnectedAtomsList(atomContainer.getAtom(i));
+        IAtom ai = atomContainer.getAtom(i);
+
+        if (fragment[i].equals("StCH")) {
+            frags[21]++;
+            alogpfrag[i] = 21;
+            int htype = getHAtomType(atomContainer.getAtom(i), ca);
+            frags[htype]++;
+        } else if (fragment[i].equals("SddC")) {
+            if (((IAtom)ca.get(0)).getSymbol().equals("C") && ((IAtom)ca.get(1)).getSymbol().equals("C")) {// R==C==R
+                frags[22]++;
+                alogpfrag[i] = 22;
+            } else if (!((IAtom)ca.get(0)).getSymbol().equals("C")
+                    && !((IAtom)ca.get(1)).getSymbol().equals("C")) {// X==C==X
+                frags[40]++;
+                alogpfrag[i] = 40;
+            }
+        } else if (fragment[i].equals("StsC")) {
+
+            boolean HaveCtX = false;
+            boolean HaveCsX = false;
+
+            for (int j = 0; j <= ca.size() - 1; j++) {
+                if (atomContainer.getBond(ai, ((IAtom)ca.get(j))).getOrder() == IBond.Order.SINGLE) {
+                    if (!((IAtom)ca.get(j)).getSymbol().equals("C")) {
+                        HaveCsX = true;
+                    }
+                } else if (atomContainer.getBond(ai, ((IAtom)ca.get(j))).getOrder() == IBond.Order.TRIPLE) {
+                    if (!((IAtom)ca.get(j)).getSymbol().equals("C")) {
+                        HaveCtX = true;
+                    }
+                }
+            }
+
+            if (HaveCtX && !HaveCsX) {
+                frags[40]++;
+                alogpfrag[i] = 40;
+            } else if (HaveCsX) {// #C-X
+                frags[23]++;
+                alogpfrag[i] = 23;
+            } else if (!HaveCsX) { // #C-R
+                frags[22]++;
+                alogpfrag[i] = 22;
+            }
+        }
+    }
+
+    private void calcGroup024_027_030_033_042(int i)
+    {
+        // 24: C in R--CH--R
+        // 27: C in R--CH--X
+        // 30: C in X--CH--X
+        // 33: C in R--CH...X
+        // 42: C in X--CH...X
+
+        if (!fragment[i].equals("SaaCH"))
+            return;
+        // logger.debug("here");
+        //IAtom ai = atomContainer.getAtom(i);
+        java.util.List ca = atomContainer.getConnectedAtomsList(atomContainer.getAtom(i));
+        int htype = getHAtomType(atomContainer.getAtom(i), ca);
+        frags[htype]++;
+        IAtom ca0;
+        IAtom ca1;
+        //Determinig which neigbour is the H atom
+        if (((IAtom)ca.get(0)).getSymbol().equals("H"))
+        {
+            ca0 = (IAtom)ca.get(1);
+            ca1 = (IAtom)ca.get(2);
+        }
+        else
+        {
+            if (((IAtom)ca.get(1)).getSymbol().equals("H"))
+            {
+                ca0 = (IAtom)ca.get(0);
+                ca1 = (IAtom)ca.get(2);
+            }
+            else
+            {
+                ca0 = (IAtom)ca.get(0);
+                ca1 = (IAtom)ca.get(1);
+            }
+        }
+
+
+        if (ca0.getSymbol().equals("C") && ca1.getSymbol().equals("C")) {
+            frags[24]++;
+            alogpfrag[i] = 24;
+            return;
+        }
+
+        // check if both hetero atoms have at least one double bond
+        java.util.List bonds = atomContainer.getConnectedBondsList(ca0);
+        boolean HaveDouble1 = false;
+        for (int k = 0; k <= bonds.size() - 1; k++)
+        {
+            if (((IBond)bonds.get(k)).getOrder() == IBond.Order.DOUBLE) {
+                HaveDouble1 = true;
+                break;
+            }
+        }
+
+        bonds = atomContainer.getConnectedBondsList(ca1);
+        boolean HaveDouble2 = false;
+        for (int k = 0; k <= bonds.size() - 1; k++) {
+            if (((IBond)bonds.get(k)).getOrder() == IBond.Order.DOUBLE) {
+                HaveDouble2 = true;
+                break;
+            }
+        }
+
+        if (!(ca0).getSymbol().equals("C") && !((IAtom)ca.get(1)).getSymbol().equals("C")) {
+            if (HaveDouble1 && HaveDouble2) { // X--CH--X
+                frags[30]++;
+                alogpfrag[i] = 30;
+            } else { // X--CH...X
+                frags[42]++;
+                alogpfrag[i] = 42;
+            }
+
+        } else if (ca0.getSymbol().equals("C") && !ca1.getSymbol().equals("C")
+                || (!ca0.getSymbol().equals("C") && ca1.getSymbol().equals("C"))) {
+
+            if (HaveDouble1 && HaveDouble2) { // R--CH--X
+                frags[27]++;
+                alogpfrag[i] = 27;
+            } else {// R--CH...X
+                frags[33]++;
+                alogpfrag[i] = 33;
+
+            }
+        }
+    }
+
+    private void calcGroup025_026_028_029_031_032_034_035_043_044(int i) {
+        // 25: R--CR--R
+        // 26: R--CX--R
+        // 28: R--CR--X
+        // 29: R--CX--X
+        // 31: X--CR--X
+        // 32: X--CX--X
+        // 34: X--CR...X
+        // 35: X--CX...X
+        // 43: X--CR...X
+        // 43: X--CX...X
+
+        if (!fragment[i].equals("SsaaC") && !fragment[i].equals("SaaaC"))
+            return;
+
+        IAtom ai = atomContainer.getAtom(i);
+        java.util.List ca = atomContainer.getConnectedAtomsList(atomContainer.getAtom(i));
+
+        IAtom[] sameringatoms = new IAtom[2];
+        IAtom nonringatom = atomContainer.getBuilder().newAtom();
+
+        int sameringatomscount = 0;
+        for (int j = 0; j <= ca.size() - 1; j++) {
+            if (inSameAromaticRing(atomContainer, ai, ((IAtom)ca.get(j)), rs)) {
+                sameringatomscount++;
+            }
+
+        }
+
+        if (sameringatomscount == 2) {
+            int count = 0;
+            for (int j = 0; j <= ca.size() - 1; j++) {
+                if (inSameAromaticRing(atomContainer, ai, ((IAtom)ca.get(j)), rs)) {
+                    sameringatoms[count] = (IAtom)ca.get(j);
+                    count++;
+                } else {
+                    nonringatom = (IAtom)ca.get(j);
+                }
+
+            }
+        } else { // sameringsatomscount==3
+            // arbitrarily assign atoms: (no way to decide consistently)
+            sameringatoms[0] = (IAtom)ca.get(0);
+            sameringatoms[1] = (IAtom)ca.get(1);
+            nonringatom = (IAtom)ca.get(2);
+        }
+
+        // check if both hetero atoms have at least one double bond
+        java.util.List bonds = atomContainer.getConnectedBondsList(sameringatoms[0]);
+
+        boolean HaveDouble1 = false;
+
+        for (int k = 0; k <= bonds.size() - 1; k++) {
+            if (((IBond)bonds.get(k)).getOrder() == IBond.Order.DOUBLE) {
+                HaveDouble1 = true;
+                break;
+            }
+
+        }
+
+        bonds = atomContainer.getConnectedBondsList(sameringatoms[1]);
+
+        boolean HaveDouble2 = false;
+
+        for (int k = 0; k <= bonds.size() - 1; k++) {
+            if (((IBond)bonds.get(k)).getOrder() == IBond.Order.DOUBLE) {
+                HaveDouble2 = true;
+                break;
+            }
+
+        }
+
+        if (!sameringatoms[0].getSymbol().equals("C")
+                && !sameringatoms[1].getSymbol().equals("C")) {
+            if (HaveDouble1 && HaveDouble2) { // X--CR--X
+                if (nonringatom.getSymbol().equals("C")) {
+                    frags[31]++;
+                    alogpfrag[i] = 31;
+                } else { // X--CX--X
+                    frags[32]++;
+                    alogpfrag[i] = 32;
+                }
+
+            } else {
+
+                if (nonringatom.getSymbol().equals("C")) { // X--CR..X
+                    frags[43]++;
+                    alogpfrag[i] = 43;
+
+                } else { // X--CX...X
+                    frags[44]++;
+                    alogpfrag[i] = 44;
+                }
+
+            }
+        } else if (sameringatoms[0].getSymbol().equals("C")
+                && sameringatoms[1].getSymbol().equals("C")) {
+
+            if (nonringatom.getSymbol().equals("C")) {// R--CR--R
+                frags[25]++;
+                alogpfrag[i] = 25;
+            } else { // R--CX--R
+                frags[26]++;
+                alogpfrag[i] = 26;
+            }
+
+        } else if ((sameringatoms[0].getSymbol().equals("C") && !sameringatoms[1]
+                .getSymbol().equals("C"))
+                || (!sameringatoms[0].getSymbol().equals("C") && sameringatoms[1]
+                        .getSymbol().equals("C"))) {
+
+            if (HaveDouble1 && HaveDouble2) { // R--CR--X
+                if (nonringatom.getSymbol().equals("C")) {
+                    frags[28]++;
+                    alogpfrag[i] = 28;
+                } else { // R--CX--X
+                    frags[29]++;
+                    alogpfrag[i] = 29;
+                }
+
+            } else {
+
+                if (nonringatom.getSymbol().equals("C")) { // R--CR..X
+                    frags[34]++;
+                    alogpfrag[i] = 34;
+
+                } else { // R--CX...X
+                    frags[35]++;
+                    alogpfrag[i] = 35;
+                }
+            }
+        }
+    }
+
+
+    private int getHAtomType(IAtom ai, java.util.List connectedAtoms)
+    {
+        //ai is the atom connected to a H atoms.
+        //ai environment determines what is the H atom type
+        //This procedure is applied only for carbons
+        //i.e. H atom type 50 is never returned
+
+        java.util.List ca;
+        if (connectedAtoms == null)
+            ca = atomContainer.getConnectedAtomsList(ai);
+        else
+            ca = connectedAtoms;
+
+        // first check for alpha carbon:
+        if (ai.getSymbol().equals("C") && !ai.getFlag(CDKConstants.ISAROMATIC)) {
+            for (int j = 0; j <= ca.size() - 1; j++)
+            {
+                if (atomContainer.getBond(ai, ((IAtom)ca.get(j))).getOrder() == IBond.Order.SINGLE && ((IAtom)ca.get(j)).getSymbol().equals("C")) { // single bonded
+                    java.util.List ca2 = atomContainer.getConnectedAtomsList((IAtom)ca.get(j));
+
+                    for (int k = 0; k <= ca2.size() - 1; k++)
+                    {
+                        IAtom ca2k = (IAtom)ca2.get(k);
+                        if (!ca2k.getSymbol().equals("C"))
+                        {
+                            if (atomContainer.getBond(((IAtom)ca.get(j)), ca2k).getOrder() != IBond.Order.SINGLE)
+                                return 51;
+
+                            if (((IAtom)ca.get(j)).getFlag(CDKConstants.ISAROMATIC)
+                                    && ca2k.getFlag(CDKConstants.ISAROMATIC)) {
+                                if (inSameAromaticRing(atomContainer, ((IAtom)ca.get(j)), ca2k,	rs))
+                                {
+                                    return 51;
+                                }
+                            }
+                        } // end !ca2[k].getSymbol().equals("C"))
+                    } // end k loop
+                } // end if (atomContainer.getBond(ai, ((IAtom)ca.get(j))).getOrder() == IBond.Order.SINGLE) {
+            }// end j loop
+        } // end if(ai.getSymbol().equals("C") && !ai.getFlag(CDKConstants.ISAROMATIC))
+
+        java.util.List bonds = atomContainer.getConnectedBondsList(ai);
+        int doublebondcount = 0;
+        int triplebondcount = 0;
+        String hybrid = "";
+
+        for (int j = 0; j <= bonds.size() - 1; j++)
+        {
+            if (((IBond)bonds.get(j)).getOrder() == IBond.Order.DOUBLE)
+                doublebondcount++;
+            else
+                if (((IBond)bonds.get(j)).getOrder() == IBond.Order.TRIPLE)
+                    triplebondcount++;
+        }
+
+        if (doublebondcount == 0 && triplebondcount == 0)
+            hybrid = "sp3";
+        else
+            if (doublebondcount == 1 && triplebondcount == 0)
+                hybrid = "sp2";
+            else
+                if (doublebondcount == 2 || triplebondcount == 1)
+                    hybrid = "sp";
+        int OxNum = 0;
+        int XCount = 0;
+
+        for (int j = 0; j <= ca.size() - 1; j++)
+        {
+            //String s = ((IAtom)ca.get(j)).getSymbol();
+            // if (s.equals("F") || s.equals("O") || s.equals("Cl")
+            // || s.equals("Br") || s.equals("N") || s.equals("S"))
+            if (ap.getNormalizedElectronegativity(((IAtom)ca.get(j)).getSymbol()) > 1)
+            {
+                java.util.List bonds2 = atomContainer.getConnectedBondsList(((IAtom)ca.get(j)));
+                boolean HaveDouble = false;
+                for (int k = 0; k <= bonds2.size() - 1; k++)
+                {
+                    if (((IBond)bonds2.get(k)).getOrder() == IBond.Order.DOUBLE)
+                    {
+                        HaveDouble = true;
+                        break;
+                    }
+                }
+                if (HaveDouble && ((IAtom)ca.get(j)).getSymbol().equals("N"))
+                    OxNum += 2; // C-N bond order for pyridine type N's is considered to be 2
+                else
+                    OxNum += BondManipulator.destroyBondOrder(atomContainer.getBond(ai, ((IAtom)ca.get(j))).getOrder());
+            }
+            java.util.List ca2 = atomContainer.getConnectedAtomsList(((IAtom)ca.get(j)));
+
+            for (int k = 0; k <= ca2.size() - 1; k++)
+            {
+                String s2 = ((IAtom)ca2.get(k)).getSymbol();
+                if (!s2.equals("C"))
+                    XCount++;
+            }
+        }// end j loop
+
+        if (OxNum == 0)
+        {
+            if (hybrid.equals("sp3"))
+            {
+                if (XCount == 0)
+                    return 46;
+                else if (XCount == 1)
+                    return 52;
+                else if (XCount == 2)
+                    return 53;
+                else if (XCount == 3)
+                    return 54;
+                else if (XCount >= 4)
+                    return 55;
+            }
+            else if (hybrid.equals("sp2"))
+                return 47;
+        }
+        else if (OxNum == 1 && hybrid.equals("sp3"))
+            return 47;
+        else if ((OxNum == 2 && hybrid.equals("sp3"))
+                || (OxNum == 1 && hybrid.equals("sp2"))
+                || (OxNum == 0 && hybrid.equals("sp")))
+            return 48;
+        else if ((OxNum == 3 && hybrid.equals("sp3"))
+                || (OxNum >= 2 && hybrid.equals("sp2"))
+                || (OxNum >= 1 && hybrid.equals("sp")))
+            return 49;
+
+        return(0);
+    }
+
+    private void calcGroup056_57(int i) {
+        // 56: O in =O
+        // 57: O in phenol, enol, and carboxyl
+        // enol : compound containing a hydroxyl group bonded to a carbon atom
+        // that in turn forms a double bond with another carbon atom.
+        // enol = HO-C=C-
+        // carboxyl= HO-C(=O)-
+
+        if (!fragment[i].equals("SsOH"))
+            return;
+        java.util.List ca = atomContainer.getConnectedAtomsList(atomContainer.getAtom(i));
+        frags[50]++; //H atom attached to a hetero atom
+
+        IAtom ca0 = (IAtom)ca.get(0);
+        if (ca0.getSymbol().equals("H"))
+            ca0 = (IAtom)ca.get(1);
+
+        if (ca0.getFlag(CDKConstants.ISAROMATIC)) { // phenol
+            frags[57]++;
+            alogpfrag[i] = 57;
+            return;
+        }
+
+        java.util.List ca2 = atomContainer.getConnectedAtomsList(ca0);
+        for (int j = 0; j <= ca2.size() - 1; j++) {
+            if (atomContainer.getBond((IAtom)ca2.get(j), ca0).getOrder() == IBond.Order.DOUBLE) {
+                frags[57]++;
+                alogpfrag[i] = 57;
+                return;
+            }
+        }
+        frags[56]++;
+        alogpfrag[i] = 56;
+    }
+
+    private void calcGroup058_61(int i) {
+        java.util.List ca = atomContainer.getConnectedAtomsList(atomContainer.getAtom(i));
+
+        // 58: O in =O
+        // 61: --O in nitro, N-oxides
+        // 62: O in O-
+        IAtom ca0 = (IAtom)ca.get(0);
+
+        if (fragment[i].equals("SsOm")) {
+
+            if (ca0.getSymbol().equals("N") && ca0.getFormalCharge() == 1) {
+                frags[61]++;
+                alogpfrag[i] = 61;
+            } else {
+                frags[62]++;
+                alogpfrag[i] = 62;
+            }
+
+        } else if (fragment[i].equals("SdO")) {
+            if (ca0.getSymbol().equals("N") && ca0.getFormalCharge() == 1) {
+                frags[61]++;
+                alogpfrag[i] = 61;
+            } else {
+                frags[58]++;
+                alogpfrag[i] = 58;
+            }
+        }
+
+    }
+
+    private void calcGroup059_060_063(int i) {
+        // O in Al-O-Ar, Ar2O, R...O...R, ROC=X
+        // ... = aromatic single bonds
+        if (!fragment[i].equals("SssO") && !fragment[i].equals("SaaO"))
+            return;
+
+        // Al-O-Ar, Ar2O
+        java.util.List ca = atomContainer.getConnectedAtomsList(atomContainer.getAtom(i));
+        IAtom ca0 = (IAtom)ca.get(0);
+        IAtom ca1 = (IAtom)ca.get(1);
+
+        if (fragment[i].equals("SssO")) {
+            if (ca0.getFlag(CDKConstants.ISAROMATIC)
+                    || ca1.getFlag(CDKConstants.ISAROMATIC)) {
+                frags[60]++;
+                alogpfrag[i] = 60;
+
+            } else {
+
+                for (int j = 0; j <= ca.size() - 1; j++) {
+                    // if (((IAtom)ca.get(j)).getSymbol().equals("C")) { // for malathion
+                    // O-P(=S)
+                    // was considered to count as group 60
+
+                    java.util.List ca2 = atomContainer.getConnectedAtomsList(((IAtom)ca.get(j)));
+                    for (int k = 0; k <= ca2.size() - 1; k++) {
+                        if (atomContainer.getBond(((IAtom)ca.get(j)), (IAtom)ca2.get(k)).getOrder() == IBond.Order.DOUBLE) {
+                            if (!((IAtom)ca2.get(k)).getSymbol().equals("C")) {
+                                frags[60]++;
+                                alogpfrag[i] = 60;
+                                return;
+                            }
+                        }
+                    }
+
+                } // end j ca loop
+
+                if (ca0.getSymbol().equals("O")
+                        || ca1.getSymbol().equals("O")) {
+                    frags[63]++;
+                    alogpfrag[i] = 63;
+                } else {
+                    frags[59]++;
+                    alogpfrag[i] = 59;
+
+                }
+
+            }
+        } else if (fragment[i].equals("SaaO")) {
+            frags[60]++;
+            alogpfrag[i] = 60;
+        }
+
+    }
+
+    private void calcGroup066_to_079(int i)
+    {
+        int NAr = 0;
+        int NAl = 0;
+        IAtom ai = atomContainer.getAtom(i);
+        if (!ai.getSymbol().equals("N"))
+            return;
+        java.util.List ca = atomContainer.getConnectedAtomsList(atomContainer.getAtom(i));
+        //IAtom ca0 = (IAtom)ca.get(0);
+        //IAtom ca1 = (IAtom)ca.get(1);
+
+        for (int j = 0; j <= ca.size() - 1; j++)
+        {
+            if (((IAtom)ca.get(j)).getSymbol().equals("H"))
+                continue;
+            if (((IAtom)ca.get(j)).getFlag(CDKConstants.ISAROMATIC))
+                NAr++;
+            else
+                NAl++;
+        }
+
+        // first check if have RC(=O)N or NX=X
+        for (int j = 0; j <= ca.size() - 1; j++)
+        {
+            if (((IAtom)ca.get(j)).getSymbol().equals("H"))
+                continue;
+            java.util.List ca2 = atomContainer.getConnectedAtomsList((IAtom)ca.get(j));
+            for (int k = 0; k <= ca2.size() - 1; k++) {
+                IAtom ca2k = (IAtom)ca2.get(k);
+                if (atomContainer.getAtomNumber(ca2k) != i) {
+                    if (!ca2k.getSymbol().equals("C")) {
+                        if (!ca2k.getFlag(CDKConstants.ISAROMATIC)
+                                && !((IAtom)ca.get(j)).getFlag(CDKConstants.ISAROMATIC)
+                                && !ai.getFlag(CDKConstants.ISAROMATIC)) {
+                            if (atomContainer.getBond(((IAtom)ca.get(j)), ca2k).getOrder() == IBond.Order.DOUBLE) {
+                                frags[72]++;
+                                alogpfrag[i] = 72;
+                                return;
+                            }
+                        }
+                    }
+                }
+            }
+        }
+
+        if (fragment[i].equals("SsNH2"))
+        {
+            IAtom ca0 = null;
+            //Find which neigbpur is not the hydrogen atom
+            for (int j = 0; j <= ca.size() - 1; j++)
+            {
+                if (((IAtom)ca.get(j)).getSymbol().equals("H"))
+                    continue;
+                else
+                {
+                    ca0 = (IAtom)ca.get(j);
+                    break;
+                }
+            }
+            if (ca0.getFlag(CDKConstants.ISAROMATIC)
+                    || !ca0.getSymbol().equals("C"))
+            {
+                frags[69]++;
+                alogpfrag[i] = 69;
+            }
+            else
+            {
+                frags[66]++;
+                alogpfrag[i] = 66;
+            }
+            frags[50]+=2; //H atom attached to a hetero atom
+        }
+        else if (fragment[i].equals("SaaNH") || fragment[i].equals("SsaaN"))
+        { // R...NH...R
+            frags[73]++;
+            alogpfrag[i] = 73;
+            if (fragment[i].equals("SaaNH"))
+                frags[50]++; //H atom attached to a hetero atom
+        }
+        else if (fragment[i].equals("SssNH"))
+        {
+            if (NAr == 2 && NAl == 0) { // Ar2NH
+                frags[73]++;
+                alogpfrag[i] = 73;
+            } else if (NAr == 1 && NAl == 1) { // Ar-NH-Al
+                frags[70]++;
+                alogpfrag[i] = 70;
+
+            } else if (NAr == 0 && NAl == 2) { // Al2NH
+                frags[67]++;
+                alogpfrag[i] = 67;
+            }
+            frags[50]++; //H atom attached to a hetero atom
+        }
+        else if (fragment[i].equals("SsssN"))
+        {
+            if ((NAr == 3 && NAl == 0) || (NAr == 2 && NAl == 1)) { // Ar3N &
+                // Ar2NAl
+                frags[73]++;
+                alogpfrag[i] = 73;
+            } else if (NAr == 1 && NAl == 2) {
+                frags[71]++;
+                alogpfrag[i] = 71;
+            } else if (NAr == 0 && NAl == 3) {
+                frags[68]++;
+                alogpfrag[i] = 68;
+            }
+        }
+        else if (fragment[i].equals("SaaN"))
+        {
+            frags[75]++;
+            alogpfrag[i] = 75;
+        }
+        else if (fragment[i].equals("SssdNp"))
+        {
+            boolean HaveSsOm = false;
+            boolean HaveSdO = false;
+            boolean Ar = false;
+
+            for (int j = 0; j <= ca.size() - 1; j++) {
+                if (fragment[atomContainer.getAtomNumber(((IAtom)ca.get(j)))].equals("SsOm")) {
+                    HaveSsOm = true;
+                } else if (fragment[atomContainer.getAtomNumber(((IAtom)ca.get(j)))].equals("SdO")) {
+                    HaveSdO = true;
+                } else {
+                    if (((IAtom)ca.get(j)).getFlag(CDKConstants.ISAROMATIC)) {
+                        Ar = true;
+                    }
+                }
+            }
+
+            if (HaveSsOm && HaveSdO && Ar) {
+                frags[76]++;
+                alogpfrag[i] = 76;
+            } else if (HaveSsOm && HaveSdO && !Ar) {
+                frags[77]++;
+                alogpfrag[i] = 77;
+            } else {
+                frags[79]++;
+                alogpfrag[i] = 79;
+            }
+
+        }
+        else if (fragment[i].equals("StN"))
+        {
+            IAtom ca0 = (IAtom)ca.get(0);
+            if (ca0.getSymbol().equals("C")) { // R#N
+                frags[74]++;
+                alogpfrag[i] = 74;
+            }
+        }
+        else if (fragment[i].equals("SdNH") || fragment[i].equals("SdsN"))
+        {
+            // test for RO-NO
+            if (fragment[i].equals("SdsN"))
+            {
+                IAtom ca0 = (IAtom)ca.get(0);
+                IAtom ca1 = (IAtom)ca.get(1);
+                if (ca0.getSymbol().equals("O")
+                        && ca1.getSymbol().equals("O")) {
+                    frags[76]++;
+                    alogpfrag[i] = 76;
+                    return;
+                }
+            }
+
+            boolean flag1 = false;
+            boolean flag2 = false;
+
+            for (int j = 0; j <= ca.size() - 1; j++)
+            {
+                if (((IAtom)ca.get(j)).getSymbol().equals("H"))
+                    continue;
+                if (atomContainer.getBond(ai, ((IAtom)ca.get(j))).getOrder() == IBond.Order.DOUBLE)
+                {
+                    if (((IAtom)ca.get(j)).getSymbol().equals("C")) {
+                        frags[74]++;
+                        alogpfrag[i] = 74;
+                        return;
+                    } else {
+                        flag1 = true;
+                    }
+                } else
+                {
+                    if (!((IAtom)ca.get(j)).getSymbol().equals("C")
+                            || ((IAtom)ca.get(j)).getFlag(CDKConstants.ISAROMATIC)) {
+                        flag2 = true;
+                    }
+                }
+
+                if (flag1 && flag2)
+                { // X-N=X or Ar-N=X
+                    frags[78]++;
+                    alogpfrag[i] = 78;
+                } else
+                {
+                    //logger.debug("missing group: R-N=X");
+                }
+            }
+
+            if (fragment[i].equals("SdNH"))
+                frags[50]++; //H atom attached to a hetero atom
+        }
+        else if (fragment[i].indexOf("p") > -1)
+        {
+            frags[79]++;
+            alogpfrag[i] = 79;
+        }
+
+        // TODO add code for R--N(--R)--O
+        // first need to have program correctly read in structures with this
+        // fragment (pyridine-n-oxides)
+    }
+
+    private void calcGroup081_to_085(int i) {
+
+        if (!fragment[i].equals("SsF"))
+            return;
+
+        java.util.List ca = atomContainer.getConnectedAtomsList(atomContainer.getAtom(i));
+        IAtom ca0 = (IAtom)ca.get(0);
+
+        java.util.List bonds = atomContainer.getConnectedBondsList(ca0);
+
+        int doublebondcount = 0;
+        int triplebondcount = 0;
+
+        String hybrid = "";
+
+        for (int j = 0; j <= bonds.size() - 1; j++) {
+            IBond bj = (IBond)bonds.get(j);
+            if (bj.getOrder() == IBond.Order.DOUBLE) {
+                doublebondcount++;
+            }
+
+            else if (bj.getOrder() == IBond.Order.TRIPLE) {
+                triplebondcount++;
+            }
+
+        }
+
+        if (doublebondcount == 0 && triplebondcount == 0) {
+            hybrid = "sp3";
+        } else if (doublebondcount == 1) {
+            hybrid = "sp2";
+        } else if (doublebondcount == 2 || triplebondcount == 1) {
+            hybrid = "sp";
+        }
+
+        java.util.List ca2 = atomContainer.getConnectedAtomsList(ca0);
+
+        int OxNum = 0;
+
+        for (int j = 0; j <= ca2.size() - 1; j++) {
+            IAtom ca2j = (IAtom)ca2.get(j);
+            String s = ca2j.getSymbol();
+
+            // // F,O,Cl,Br,N
+
+            // if (s.equals("F") || s.equals("O") || s.equals("Cl")
+            // || s.equals("Br") || s.equals("N") || s.equals("S"))
+
+            if (ap.getNormalizedElectronegativity(ca2j.getSymbol()) > 1) {
+                OxNum += BondManipulator.destroyBondOrder(atomContainer.getBond(ca0, ca2j).getOrder());
+            }
+
+        }
+
+        if (hybrid.equals("sp3") && OxNum == 1) {
+            frags[81]++;
+            alogpfrag[i] = 81;
+        } else if (hybrid.equals("sp3") && OxNum == 2) {
+            frags[82]++;
+            alogpfrag[i] = 82;
+        } else if (hybrid.equals("sp3") && OxNum == 3) {
+            frags[83]++;
+            alogpfrag[i] = 83;
+        } else if (hybrid.equals("sp2") && OxNum == 1) {
+            frags[84]++;
+            alogpfrag[i] = 84;
+        } else if ((hybrid.equals("sp2") && OxNum > 1)
+                || (hybrid.equals("sp") && OxNum >= 1)
+                || (hybrid.equals("sp3") && OxNum == 4)
+                || !ca0.getSymbol().equals("C")) {
+            frags[85]++;
+            alogpfrag[i] = 85;
+        }
+
+    }
+
+    private void calcGroup086_to_090(int i) {
+
+        if (!fragment[i].equals("SsCl"))
+            return;
+
+        java.util.List ca = atomContainer.getConnectedAtomsList(atomContainer.getAtom(i));
+        IAtom ca0 = (IAtom)ca.get(0);
+
+        java.util.List bonds = atomContainer.getConnectedBondsList(ca0);
+
+        int doublebondcount = 0;
+        int triplebondcount = 0;
+
+        String hybrid = "";
+
+        for (int j = 0; j <= bonds.size() - 1; j++) {
+            IBond bj = (IBond)bonds.get(j);
+            if (bj.getOrder() == IBond.Order.DOUBLE) {
+                doublebondcount++;
+            }
+
+            else if (bj.getOrder() == IBond.Order.TRIPLE) {
+                triplebondcount++;
+            }
+
+        }
+
+        if (doublebondcount == 0 && triplebondcount == 0) {
+            hybrid = "sp3";
+        } else if (doublebondcount == 1) {
+            hybrid = "sp2";
+        } else if (doublebondcount == 2 || triplebondcount == 1) {
+            hybrid = "sp";
+        }
+
+        java.util.List ca2 = atomContainer.getConnectedAtomsList(ca0);
+
+        int OxNum = 0;
+
+        for (int j = 0; j <= ca2.size() - 1; j++) {
+            IAtom ca2j = (IAtom)ca2.get(j);
+            String s = ca2j.getSymbol();
+
+            // if (s.equals("F") || s.equals("O") || s.equals("Cl")
+            // || s.equals("Br") || s.equals("N") || s.equals("S"))
+
+            if (ap.getNormalizedElectronegativity(s) > 1) {
+                // // F,O,Cl,Br,N
+                OxNum += BondManipulator.destroyBondOrder(atomContainer.getBond(ca0, ca2j).getOrder());
+            }
+        }
+
+        if (hybrid.equals("sp3") && OxNum == 1) {
+            frags[86]++;
+            alogpfrag[i] = 86;
+        } else if (hybrid.equals("sp3") && OxNum == 2) {
+            frags[87]++;
+            alogpfrag[i] = 87;
+        } else if (hybrid.equals("sp3") && OxNum == 3) {
+            frags[88]++;
+            alogpfrag[i] = 88;
+        } else if (hybrid.equals("sp2") && OxNum == 1) {
+            frags[89]++;
+            alogpfrag[i] = 89;
+        } else if ((hybrid.equals("sp2") && OxNum > 1)
+                || (hybrid.equals("sp") && OxNum >= 1)
+                || (hybrid.equals("sp3") && OxNum == 4)
+                || !ca0.getSymbol().equals("C")) {
+            frags[90]++;
+            alogpfrag[i] = 90;
+        }
+
+    }
+
+    private void calcGroup091_to_095(int i) {
+
+        if (!fragment[i].equals("SsBr"))
+            return;
+
+        java.util.List ca = atomContainer.getConnectedAtomsList(atomContainer.getAtom(i));
+        IAtom ca0 = (IAtom)ca.get(0);
+
+        java.util.List bonds = atomContainer.getConnectedBondsList(ca0);
+
+        int doublebondcount = 0;
+        int triplebondcount = 0;
+
+        String hybrid = "";
+
+        for (int j = 0; j <= bonds.size() - 1; j++) {
+            IBond bj = (IBond)bonds.get(j);
+            if (bj.getOrder() == IBond.Order.DOUBLE) {
+                doublebondcount++;
+            }
+
+            if (bj.getOrder() == IBond.Order.TRIPLE) {
+                triplebondcount++;
+            }
+
+        }
+
+        if (doublebondcount == 0 && triplebondcount == 0) {
+            hybrid = "sp3";
+        } else if (doublebondcount == 1) {
+            hybrid = "sp2";
+        } else if (doublebondcount == 2 || triplebondcount == 1) {
+            hybrid = "sp";
+        }
+
+        java.util.List ca2 = atomContainer.getConnectedAtomsList(ca0);
+
+        int OxNum = 0;
+
+        for (int j = 0; j <= ca2.size() - 1; j++) {
+            IAtom ca2j = (IAtom)ca2.get(j);
+            String s = ca2j.getSymbol();
+
+            // // F,O,Cl,Br,N
+
+            // if (s.equals("F") || s.equals("O") || s.equals("Cl")
+            // || s.equals("Br") || s.equals("N") || s.equals("S"))
+
+            if (ap.getNormalizedElectronegativity(ca2j.getSymbol()) > 1) {
+                OxNum += BondManipulator.destroyBondOrder(atomContainer.getBond(ca0, ca2j).getOrder());
+            }
+
+        }
+
+        if (hybrid.equals("sp3") && OxNum == 1) {
+            frags[91]++;
+            alogpfrag[i] = 91;
+        } else if (hybrid.equals("sp3") && OxNum == 2) {
+            frags[92]++;
+            alogpfrag[i] = 92;
+        } else if (hybrid.equals("sp3") && OxNum == 3) {
+            frags[93]++;
+            alogpfrag[i] = 93;
+        } else if (hybrid.equals("sp2") && OxNum == 1) {
+            frags[94]++;
+            alogpfrag[i] = 94;
+        } else if ((hybrid.equals("sp2") && OxNum > 1)
+                || (hybrid.equals("sp") && OxNum >= 1)
+                || (hybrid.equals("sp3") && OxNum == 4)
+                || !ca0.getSymbol().equals("C")) {
+            frags[95]++;
+            alogpfrag[i] = 95;
+        }
+
+    }
+
+    private void calcGroup096_to_100(int i) {
+
+        if (!fragment[i].equals("SsI"))
+            return;
+
+        java.util.List ca = atomContainer.getConnectedAtomsList(atomContainer.getAtom(i));
+        IAtom ca0 = (IAtom)ca.get(0);
+
+        java.util.List bonds = atomContainer.getConnectedBondsList(ca0);
+
+        int doublebondcount = 0;
+        int triplebondcount = 0;
+
+        String hybrid = "";
+
+        for (int j = 0; j <= bonds.size() - 1; j++) {
+            IBond bj = (IBond)bonds.get(j);
+            if (bj.getOrder() == IBond.Order.DOUBLE) {
+                doublebondcount++;
+            }
+
+            else if (bj.getOrder() == IBond.Order.TRIPLE) {
+                triplebondcount++;
+            }
+
+        }
+
+        if (doublebondcount == 0 && triplebondcount == 0) {
+            hybrid = "sp3";
+        } else if (doublebondcount == 1) {
+            hybrid = "sp2";
+        } else if (doublebondcount == 2 || triplebondcount == 1) {
+            hybrid = "sp";
+        }
+
+        java.util.List ca2 = atomContainer.getConnectedAtomsList(ca0);
+
+        int OxNum = 0;
+
+        for (int j = 0; j <= ca2.size() - 1; j++) {
+            IAtom ca2j = (IAtom)ca2.get(j);
+            String s = ca2j.getSymbol();
+
+            // // F,O,Cl,Br,N
+
+            // if (s.equals("F") || s.equals("O") || s.equals("Cl")
+            // || s.equals("Br") || s.equals("N") || s.equals("S"))
+
+            if (ap.getNormalizedElectronegativity(ca2j.getSymbol()) > 1) {
+                OxNum += BondManipulator.destroyBondOrder(atomContainer.getBond(ca0, ca2j).getOrder());
+            }
+
+        }
+
+        if (hybrid.equals("sp3") && OxNum == 1) {
+            frags[96]++;
+            alogpfrag[i] = 96;
+        } else if (hybrid.equals("sp3") && OxNum == 2) {
+            frags[97]++;
+            alogpfrag[i] = 97;
+        } else if (hybrid.equals("sp3") && OxNum == 3) {
+            frags[98]++;
+            alogpfrag[i] = 98;
+        } else if (hybrid.equals("sp2") && OxNum == 1) {
+            frags[99]++;
+            alogpfrag[i] = 99;
+        } else if ((hybrid.equals("sp2") && OxNum > 1)
+                || (hybrid.equals("sp") && OxNum >= 1)
+                || (hybrid.equals("sp3") && OxNum == 4)
+                || !ca0.getSymbol().equals("C")) {
+            frags[100]++;
+            alogpfrag[i] = 100;
+        }
+
+    }
+
+    private void calcGroup101_to_104(int i) {
+        IAtom ai = atomContainer.getAtom(i);
+        String s = ai.getSymbol();
+
+        if (ai.getFormalCharge() == -1) {
+            if (s.equals("F")) {
+                frags[101]++;
+                alogpfrag[i] = 101;
+            } else if (s.equals("Cl")) {
+                frags[102]++;
+                alogpfrag[i] = 102;
+            } else if (s.equals("Br")) {
+                frags[103]++;
+                alogpfrag[i] = 103;
+            } else if (s.equals("I")) {
+                frags[104]++;
+                alogpfrag[i] = 104;
+            }
+
+        }
+
+    }
+
+    private void calcGroup106(int i)
+    {
+        // S in SH
+        if (fragment[i].equals("SsSH")) {
+            frags[106]++;
+            alogpfrag[i] = 106;
+            frags[50]++; //H atom attached to a hetero atom
+        }
+    }
+
+    private void calcGroup107(int i)
+    {
+        // S in R2S, RS-SR
+        // R = any group linked through C
+        // if (!Fragment[i].equals("SssS")) return;
+
+        // In ALOGP, for malathion PSC is consider to have group 107 (even
+        // though has P instead of R)
+
+        // for lack of fragment, use this fragment for SaaS
+
+        if (fragment[i].equals("SssS") || fragment[i].equals("SaaS")) {
+            frags[107]++;
+            alogpfrag[i] = 107;
+        }
+        // IAtom [] ca=atomContainer.getConnectedAtoms(atomContainer.getAtomAt(i));
+        //
+        // if ((ca[0].getSymbol().equals("C") && ca[1].getSymbol().equals("C"))
+        // ||
+        // (ca[0].getSymbol().equals("C") && ca[1].getSymbol().equals("S")) ||
+        // (ca[0].getSymbol().equals("S") && ca[1].getSymbol().equals("C"))) {
+        // frags[107]++;
+        // alogpfrag[i]=107;
+        // }
+    }
+
+    private void calcGroup108(int i)
+    {
+        // S in R=S
+        // In ALOGP, for malathion P=S is consider to have group 108 (even
+        // though has P instead of R)
+        if (fragment[i].equals("SdS")) {
+            frags[108]++;
+            alogpfrag[i] = 108;
+        }
+    }
+
+    private void calcGroup109(int i)
+    {
+        // for now S in O-S(=O)-O is assigned to this group
+        // (it doesn't check which atoms are singly bonded to S
+        if (!fragment[i].equals("SdssS")) return;
+
+
+        java.util.List ca = atomContainer.getConnectedAtomsList(atomContainer.getAtom(i));
+        IAtom ai = atomContainer.getAtom(i);
+        int SdOCount=0;
+        int SsCCount=0;
+
+        for (int j = 0; j <= ca.size() - 1; j++) {
+            if (atomContainer.getBond(ai, ((IAtom)ca.get(j))).getOrder() == IBond.Order.SINGLE) {
+                if (((IAtom)ca.get(j)).getSymbol().equals("C")) {
+                    SsCCount++;
+                }
+            } else if (atomContainer.getBond(ai, ((IAtom)ca.get(j))).getOrder() == IBond.Order.DOUBLE) {
+                if (((IAtom)ca.get(j)).getSymbol().equals("O")) {
+                    SdOCount++;
+                }
+            }
+        }
+        if (SdOCount==1) { // for now dont check if SsCCount==2
+            frags[109]++;
+            alogpfrag[i] = 109;
+        }
+    }
+
+    private void calcGroup110(int i) {
+        if (!fragment[i].equals("SddssS"))
+            return;
+
+        java.util.List ca = atomContainer.getConnectedAtomsList(atomContainer.getAtom(i));
+        IAtom ai = atomContainer.getAtom(i);
+        int SdOCount=0;
+        int SsCCount=0;
+
+        for (int j = 0; j <= ca.size() - 1; j++) {
+            if (atomContainer.getBond(ai, ((IAtom)ca.get(j))).getOrder() == IBond.Order.SINGLE) {
+                if (((IAtom)ca.get(j)).getSymbol().equals("C")) {
+                    SsCCount++;
+                }
+            } else if (atomContainer.getBond(ai, ((IAtom)ca.get(j))).getOrder() == IBond.Order.DOUBLE) {
+                if (((IAtom)ca.get(j)).getSymbol().equals("O")) {
+                    SdOCount++;
+                }
+            }
+        }
+        if (SdOCount==2) { // for now dont check if SsCCount==2
+            frags[110]++;
+            alogpfrag[i] = 110;
+        }
+
+    }
+
+    private void calcGroup111(int i) {
+        if (fragment[i].equals("SssssSi")) {
+            frags[111]++;
+            alogpfrag[i] = 111;
+        }
+    }
+
+    private void calcGroup116_117_120(int i) {
+
+        // S in R=S
+
+        java.util.List ca = atomContainer.getConnectedAtomsList(atomContainer.getAtom(i));
+        IAtom ai = atomContainer.getAtom(i);
+
+        int XCount=0;
+        int RCount=0;
+        boolean PdX=false;
+
+        if (!fragment[i].equals("SdsssP")) return;
+
+        for (int j = 0; j <= ca.size() - 1; j++) {
+            if (atomContainer.getBond(ai, ((IAtom)ca.get(j))).getOrder() == IBond.Order.SINGLE) {
+                if (((IAtom)ca.get(j)).getSymbol().equals("C")) {
+                    RCount++;
+                } else {
+                    XCount++;
+                }
+            } else if (atomContainer.getBond(ai, ((IAtom)ca.get(j))).getOrder() == IBond.Order.DOUBLE) {
+                if (!((IAtom)ca.get(j)).getSymbol().equals("C")) {
+                    PdX=true;
+                }
+            }
+        }
+
+        if (PdX) {
+            if (RCount == 3) {
+                frags[116]++;
+                alogpfrag[i] = 116;
+            } else if (XCount == 3) {
+                frags[117]++;
+                alogpfrag[i] = 117;
+            } else if (XCount == 2 && RCount == 1) {
+                frags[120]++;
+                alogpfrag[i] = 120;
+            }
+        }
+
+    }
+    private void calcGroup118_119(int i) {
+        if (!fragment[i].equals("SsssP")) return;
+
+        java.util.List ca = atomContainer.getConnectedAtomsList(atomContainer.getAtom(i));
+        IAtom ai = atomContainer.getAtom(i);
+        int XCount=0;
+        int RCount=0;
+
+        for (int j = 0; j <= ca.size() - 1; j++) {
+            if (atomContainer.getBond(ai, ((IAtom)ca.get(j))).getOrder() == IBond.Order.SINGLE) {
+                if (((IAtom)ca.get(j)).getSymbol().equals("C")) {
+                    RCount++;
+                } else {
+                    XCount++;
+                }
+            }
+        }
+
+        if (XCount==3) {
+            frags[118]++;
+            alogpfrag[i] = 118;
+        } else if (RCount==3) {
+            frags[119]++;
+            alogpfrag[i] = 119;
+        }
+
+
+    }
+
+    private boolean inSameAromaticRing(IAtomContainer atomContainer, IAtom atom1,
+            IAtom atom2, IRingSet rs) {
+        boolean SameRing = false;
+
+        for (int i = 0; i <= rs.getAtomContainerCount() - 1; i++) {
+            IRing r = (IRing)rs.getAtomContainer(i);
+
+            if (!r.getFlag(CDKConstants.ISAROMATIC))
+                continue;
+
+            // ArrayList al=new ArrayList();
+
+            boolean HaveOne = false;
+            boolean HaveTwo = false;
+
+            for (int j = 0; j <= r.getAtomCount() - 1; j++) {
+                if (atomContainer.getAtomNumber(r.getAtom(j)) == atomContainer.getAtomNumber(atom1))
+                    HaveOne = true;
+                if (atomContainer.getAtomNumber(r.getAtom(j)) == atomContainer.getAtomNumber(atom2))
+                    HaveTwo = true;
+            }
+
+            if (HaveOne && HaveTwo) {
+                SameRing = true;
+                return SameRing;
+            }
+
+        } // end ring for loop
+
+        return SameRing;
+    }
+
+    /**
+     * The AlogP descriptor.
+     *
+     * TODO Ideally we should explicit H addition should be cached
+     *
+     * @param atomContainer the molecule to calculate on
+     * @return the result of the calculation
+     */
+    @TestMethod("testCalculate_IAtomContainer,testChloroButane")
+    public DescriptorValue calculate(IAtomContainer atomContainer) {
+        IAtomContainer container;
+        try {
+            container = (IAtomContainer) atomContainer.clone();
+            AtomContainerManipulator.percieveAtomTypesAndConfigureAtoms(container);
+            CDKHydrogenAdder hAdder = CDKHydrogenAdder.getInstance(container.getBuilder());
+            hAdder.addImplicitHydrogens(container);
+            AtomContainerManipulator.convertImplicitToExplicitHydrogens(container);
+        } catch (CloneNotSupportedException e) {
+            return getDummyDescriptorValue(new CDKException("Error during clone"));
+        } catch (CDKException e) {
+            return getDummyDescriptorValue(new CDKException("Error during atom typing" + e.getMessage()));
+        }
+
+        IRingSet rs;
+        try {
+            AllRingsFinder arf = new AllRingsFinder();
+            rs = arf.findAllRings(container);
+        } catch (Exception e) {
+            return getDummyDescriptorValue(new CDKException("Could not find all rings: " + e.getMessage()));
+        }
+
+        String[] fragment = new String[container.getAtomCount()];
+        EStateAtomTypeMatcher eStateMatcher = new EStateAtomTypeMatcher();
+        eStateMatcher.setRingSet(rs);
+
+        for (int i = 0; i < container.getAtomCount(); i++) {
+            IAtomType atomType = eStateMatcher.findMatchingAtomType(container, container.getAtom(i));
+            if (atomType == null) {
+                fragment[i] = null;
+            } else {
+                fragment[i] = atomType.getAtomTypeName();
+            }
+        }
+
+        double[] ret = new double[0];
+        try {
+            ret = calculate(container, fragment, rs);
+        } catch (CDKException e) {
+            return getDummyDescriptorValue(new CDKException(e.getMessage()));
+        }
+
+        DoubleArrayResult results = new DoubleArrayResult();
+        results.add(ret[0]);
+        results.add(ret[1]);
+        results.add(ret[2]);
+
+        return new DescriptorValue(getSpecification(), getParameterNames(),
+                getParameters(), results, getDescriptorNames());
+    }
+
+    private DescriptorValue getDummyDescriptorValue(Exception e) {
+        DoubleArrayResult results = new DoubleArrayResult();
+        results.add(Double.NaN);
+        results.add(Double.NaN);
+        results.add(Double.NaN);
+        return new DescriptorValue(getSpecification(), getParameterNames(),
+                getParameters(), results, getDescriptorNames(), e);
+    }
+
+    /**
+     * Returns the specific type of the DescriptorResult object.
+     * <p/>
+     * The return value from this method really indicates what type of result will
+     * be obtained from the {@link org.openscience.cdk.qsar.DescriptorValue} object. Note that the same result
+     * can be achieved by interrogating the {@link org.openscience.cdk.qsar.DescriptorValue} object; this method
+     * allows you to do the same thing, without actually calculating the descriptor.
+     *
+     * @return an object that implements the {@link org.openscience.cdk.qsar.result.IDescriptorResult} interface indicating
+     *         the actual type of values returned by the descriptor in the {@link org.openscience.cdk.qsar.DescriptorValue} object
+     */
+    @TestMethod("testGetDescriptorResultType")
+    public IDescriptorResult getDescriptorResultType() {
+        return new DoubleArrayResultType(3);
+    }
+
+
+    @TestMethod("testGetSpecification")
+    public DescriptorSpecification getSpecification() {
+        return new DescriptorSpecification(
+                "http://www.blueobelisk.org/ontologies/chemoinformatics-algorithms/#ALOGP",
+                this.getClass().getName(),
+                "$Id$",
+                "The Chemistry Development Kit");
+    }
+
+
+    @TestMethod("testGetParameterNames")
+    public String[] getParameterNames() {
+        return new String[0];
+    }
+
+
+    @TestMethod("testGetParameterType_String")
+    public Object getParameterType(String name) {
+        return null;
+    }
+
+
+    @TestMethod("testSetParameters_arrayObject")
+    public void setParameters(Object[] params) throws CDKException {
+    }
+
+
+    @TestMethod("testGetParameters")
+    public Object[] getParameters() {
+        return null;
+    }
+
+    @TestMethod(value="testNamesConsistency")
+    public String[] getDescriptorNames() {
+        return strings;
+    }
+
+
+}// end class
+