/* Copyright (C) 2010  Egon Willighagen <egonw@users.sf.net>
 *
 * Contact: cdk-devel@lists.sourceforge.net
 *
 * This program is free software; you can redistribute it and/or
 * modify it under the terms of the GNU Lesser General Public License
 * as published by the Free Software Foundation; either version 2.1
 * of the License, or (at your option) any later version.
 * All we ask is that proper credit is given for our work, which includes
 * - but is not limited to - adding the above copyright notice to the beginning
 * of your source code files, and to any copyright notice that you may distribute
 * with programs based on this work.
 *
 * This program is distributed in the hope that it will be useful,
 * but WITHOUT ANY WARRANTY; without even the implied warranty of
 * MERCHANTABILITY or FITNESS FOR A PARTICULAR PURPOSE.  See the
 * GNU Lesser General Public License for more details.
 *
 * You should have received a copy of the GNU Lesser General Public License
 * along with this program; if not, write to the Free Software
 * Foundation, Inc., 51 Franklin St, Fifth Floor, Boston, MA 02110-1301 USA.
 */
package org.openscience.cdk.geometry.cip.rules;

import java.util.Arrays;

import org.openscience.cdk.geometry.cip.CIPTool;
import org.openscience.cdk.geometry.cip.ILigand;

/**
 * Compares to {@link ILigand}s based on CIP sequences sub rules. The used CIP sub rules are:
 * <ol>
 *   <li>{@link MassNumberRule}</li>
 *   <li>{@link AtomicNumberRule}</li>
 * </ol>
 *
 * @cdk.module cip
 * @cdk.githash
 */
public class CIPLigandRule implements ISequenceSubRule<ILigand> {

    final CombinedAtomicMassNumberRule numberRule = new CombinedAtomicMassNumberRule();

    /** {@inheritDoc} */
    @Override
    public int compare(ILigand ligand1, ILigand ligand2) {
        int numberComp = numberRule.compare(ligand1, ligand2);
        if (numberComp != 0) return numberComp;

        // OK, now I need to recurse...
        ILigand[] ligand1Ligands = CIPTool.getLigandLigands(ligand1);
        ILigand[] ligand2Ligands = CIPTool.getLigandLigands(ligand2);
        // if neither have ligands:
        if (ligand1Ligands.length == 0 && ligand2Ligands.length == 0) return 0;
        // else if one has no ligands
        if (ligand1Ligands.length == 0) return -1;
        if (ligand2Ligands.length == 0) return 1;
        // ok, both have at least one ligand
        int minLigandCount = Math.min(ligand1Ligands.length, ligand2Ligands.length);
        if (ligand1Ligands.length > 1) ligand1Ligands = order(ligand1Ligands);
        if (ligand2Ligands.length > 1) ligand2Ligands = order(ligand2Ligands);
        // first do a basic number rule
        for (int i = 0; i < minLigandCount; i++) {
            int comparison = numberRule.compare(ligand1Ligands[i], ligand2Ligands[i]);
            if (comparison != 0) return comparison;
        }
        if (ligand1Ligands.length == ligand2Ligands.length) {
            // it that does not resolve it, do a full, recursive compare
            for (int i = 0; i < minLigandCount; i++) {
                int comparison = compare(ligand1Ligands[i], ligand2Ligands[i]);
                if (comparison != 0) return comparison;
            }
        }
        // OK, if we reached this point, then the ligands they 'share' are all equals, so the one
        // with more ligands wins
        if (ligand1Ligands.length > ligand2Ligands.length)
            return 1;
        else if (ligand1Ligands.length < ligand2Ligands.length)
            return -1;
        else
            return 0;
    }

    /**
     * Order the ligands from high to low precedence according to atomic and mass numbers.
     */
    private ILigand[] order(ILigand[] ligands) {
        ILigand[] newLigands = new ILigand[ligands.length];
        System.arraycopy(ligands, 0, newLigands, 0, ligands.length);

<<<<<<< HEAD
=======
        //Should sort based on full CIP rule, not just based on atom number/mass
>>>>>>> 5acd2eea
        Arrays.sort(newLigands, this);
        // this above list is from low to high precendence, so we need to revert the array
        ILigand[] reverseLigands = new ILigand[newLigands.length];
        for (int i = 0; i < newLigands.length; i++) {
            reverseLigands[(newLigands.length - 1) - i] = newLigands[i];
        }
        return reverseLigands;
    }

}<|MERGE_RESOLUTION|>--- conflicted
+++ resolved
@@ -88,10 +88,7 @@
         ILigand[] newLigands = new ILigand[ligands.length];
         System.arraycopy(ligands, 0, newLigands, 0, ligands.length);
 
-<<<<<<< HEAD
-=======
-        //Should sort based on full CIP rule, not just based on atom number/mass
->>>>>>> 5acd2eea
+        //Now sorts based on full CIP rule, not just based on atom number/mass
         Arrays.sort(newLigands, this);
         // this above list is from low to high precendence, so we need to revert the array
         ILigand[] reverseLigands = new ILigand[newLigands.length];
